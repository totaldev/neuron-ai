--- conflicted
+++ resolved
@@ -35,8 +35,10 @@
         "symfony/process": "^5.0|^6.0|^7.0",
         "typesense/typesense-php": "^5.0",
         "php-http/curl-client": "^2.3",
-<<<<<<< HEAD
         "phpstan/phpstan": "^2.1",
+        "symfony/cache": "^5.4 || ^6.4 || ^7.0",
+        "ext-pdo": "*",
+        "doctrine/orm": "^2.20",
         "tomasvotruba/type-coverage": "^2.0",
         "rector/rector": "^2.0",
         "friendsofphp/php-cs-fixer": "^3.75"
@@ -54,13 +56,8 @@
     },
     "scripts-descriptions": {
         "analyse": "Run PHPStan static analysis against your application.",
-        "format": "Run Pint code fixer against your application.",
+        "format": "Run PHP CS Fixer against your application.",
         "test": "Run PHPUnit to test"
-=======
-        "symfony/cache": "^5.4 || ^6.4 || ^7.0",
-        "ext-pdo": "*",
-        "doctrine/orm": "^2.20"
->>>>>>> 4d151918
     },
     "autoload": {
         "psr-4": {
