--- conflicted
+++ resolved
@@ -26,11 +26,7 @@
         "symfony/process": "^4.0|^5.0|^6.0|^7.0",
         "typesense/typesense-php": "^5.0",
         "php-http/curl-client": "^2.3",
-<<<<<<< HEAD
-        "monolog/monolog": "^3.9"
-=======
         "doctrine/orm": "^2.20"
->>>>>>> 1903b26e
     },
     "require-dev": {
         "elasticsearch/elasticsearch": "^8.0",
@@ -39,9 +35,7 @@
         "symfony/process": "^5.0|^6.0|^7.0",
         "typesense/typesense-php": "^5.0",
         "php-http/curl-client": "^2.3",
-<<<<<<< HEAD
-        "monolog/monolog": "^3.9"
-=======
+        "monolog/monolog": "^3.9",
         "phpstan/phpstan": "^2.1",
         "symfony/cache": "^5.4 || ^6.4 || ^7.0",
         "ext-pdo": "*",
@@ -65,7 +59,6 @@
         "analyse": "Run PHPStan static analysis against your application.",
         "format": "Run PHP CS Fixer against your application.",
         "test": "Run PHPUnit to test"
->>>>>>> 1903b26e
     },
     "autoload": {
         "psr-4": {
