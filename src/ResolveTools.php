<?php

declare(strict_types=1);

namespace NeuronAI;

use NeuronAI\Chat\Messages\ToolCallMessage;
use NeuronAI\Chat\Messages\ToolCallResultMessage;
use NeuronAI\Exceptions\AgentException;
use NeuronAI\Observability\Events\AgentError;
use NeuronAI\Observability\Events\ToolCalled;
use NeuronAI\Observability\Events\ToolCalling;
use NeuronAI\Observability\Events\ToolsBootstrapped;
use NeuronAI\Tools\ToolInterface;
use NeuronAI\Tools\Toolkits\ToolkitInterface;
use ReflectionClass;
use function array_map;
use function array_merge;
use function is_array;

trait ResolveTools
{
    /**
     * Registered tools.
     *
     * @var ToolInterface[]|ToolkitInterface[]
     */
    protected array $tools = [];

    /**
     * @var ToolInterface[]
     */
    protected array $toolsBootstrapCache = [];

    /**
     * Add tools.
     *
<<<<<<< HEAD
     * @param ToolInterface|ToolkitInterface|array $tools
     * @return AgentInterface
     * @throws AgentException
=======
     * @return ToolInterface[]|ToolkitInterface[]
>>>>>>> 60bd8f6f
     */
    public function addTool(ToolInterface|ToolkitInterface|array $tools): AgentInterface
    {
        $tools = is_array($tools) ? $tools : [$tools];

<<<<<<< HEAD
        foreach ($tools as $t) {
            if (!$t instanceof ToolInterface && !$t instanceof ToolkitInterface) {
                throw new AgentException('Tools must be an instance of ToolInterface or ToolkitInterface');
            }
            $this->tools[] = $t;
        }

        // Empty the cache for the next turn.
        $this->toolsBootstrapCache = [];

        return $this;
=======
    /**
     * @return ToolInterface[]|ToolkitInterface[]
     */
    public function getTools(): array
    {
        return \array_merge($this->tools, $this->tools());
>>>>>>> 60bd8f6f
    }

    /**
     * If toolkits have already bootstrapped, this function
     * just traverses the array of tools without any action.
     *
     * @return ToolInterface[]
     */
    public function bootstrapTools(): array
    {
        $guidelines = [];

        if (!empty($this->toolsBootstrapCache)) {
            return $this->toolsBootstrapCache;
        }

        $this->notify('tools-bootstrapping');

        foreach ($this->getTools() as $tool) {
            if ($tool instanceof ToolkitInterface) {
<<<<<<< HEAD
                if ($kitGuidelines = $tool->guidelines()) {
                    $name = (new ReflectionClass($tool))->getShortName();
                    $kitGuidelines = '# ' . $name . PHP_EOL . $kitGuidelines;
=======
                $kitGuidelines = $tool->guidelines();
                if ($kitGuidelines !== null && $kitGuidelines !== '') {
                    $name = (new \ReflectionClass($tool))->getShortName();
                    $kitGuidelines = '# '.$name.\PHP_EOL.$kitGuidelines;
>>>>>>> 60bd8f6f
                }

                // Merge the tools
                $innerTools = $tool->tools();
                $this->toolsBootstrapCache = array_merge($this->toolsBootstrapCache, $innerTools);

                // Add guidelines to the system prompt
<<<<<<< HEAD
                if ($kitGuidelines) {
                    $kitGuidelines .= PHP_EOL . implode(
                            PHP_EOL . '- ',
                            array_map(
                                fn($tool) => "{$tool->getName()}: {$tool->getDescription()}",
                                $innerTools
                            )
                        );
=======
                if ($kitGuidelines !== null && $kitGuidelines !== '' && $kitGuidelines !== '0') {
                    $kitGuidelines .= \PHP_EOL.\implode(
                        \PHP_EOL.'- ',
                        \array_map(
                            fn (ToolInterface $tool): string => "{$tool->getName()}: {$tool->getDescription()}",
                            $innerTools
                        )
                    );
>>>>>>> 60bd8f6f

                    $guidelines[] = $kitGuidelines;
                }
            } else {
                // If the item is a simple tool, add to the list as it is
                $this->toolsBootstrapCache[] = $tool;
            }
        }

        $instructions = $this->removeDelimitedContent($this->resolveInstructions(), '<TOOLS-GUIDELINES>', '</TOOLS-GUIDELINES>');
        if ($guidelines !== []) {
            $this->withInstructions(
<<<<<<< HEAD
                $instructions . PHP_EOL . '<TOOLS-GUIDELINES>' . PHP_EOL . implode(PHP_EOL . PHP_EOL, $guidelines) . PHP_EOL . '</TOOLS-GUIDELINES>'
=======
                $instructions.\PHP_EOL.'<TOOLS-GUIDELINES>'.\PHP_EOL.\implode(\PHP_EOL.\PHP_EOL, $guidelines).\PHP_EOL.'</TOOLS-GUIDELINES>'
>>>>>>> 60bd8f6f
            );
        }

        $this->notify('tools-bootstrapped', new ToolsBootstrapped($this->toolsBootstrapCache, $guidelines));

        return $this->toolsBootstrapCache;
    }

    /**
<<<<<<< HEAD
     * @return ToolInterface[]
=======
     * Add tools.
     *
     * @throws AgentException
>>>>>>> 60bd8f6f
     */
    public function getTools(): array
    {
        $agentTools = $this->tools();
        $runtimeTools = $this->tools;

        return array_merge($runtimeTools, $agentTools);
    }

    /**
     * Get the list of tools.
     *
     * @return ToolInterface[]
     */
    protected function tools(): array
    {
        return [];
    }

    protected function executeTools(ToolCallMessage $toolCallMessage): ToolCallResultMessage
    {
        $toolCallResult = new ToolCallResultMessage($toolCallMessage->getTools());

        foreach ($toolCallResult->getTools() as $tool) {
            $this->notify('tool-calling', new ToolCalling($tool));
            try {
                $tool->execute();
            } catch (\Throwable $exception) {
                $this->notify('error', new AgentError($exception));
                throw $exception;
            }
            $this->notify('tool-called', new ToolCalled($tool));
        }

        return $toolCallResult;
    }
}<|MERGE_RESOLUTION|>--- conflicted
+++ resolved
@@ -13,10 +13,6 @@
 use NeuronAI\Observability\Events\ToolsBootstrapped;
 use NeuronAI\Tools\ToolInterface;
 use NeuronAI\Tools\Toolkits\ToolkitInterface;
-use ReflectionClass;
-use function array_map;
-use function array_merge;
-use function is_array;
 
 trait ResolveTools
 {
@@ -33,40 +29,21 @@
     protected array $toolsBootstrapCache = [];
 
     /**
-     * Add tools.
+     * Get the list of tools.
      *
-<<<<<<< HEAD
-     * @param ToolInterface|ToolkitInterface|array $tools
-     * @return AgentInterface
-     * @throws AgentException
-=======
      * @return ToolInterface[]|ToolkitInterface[]
->>>>>>> 60bd8f6f
      */
-    public function addTool(ToolInterface|ToolkitInterface|array $tools): AgentInterface
+    protected function tools(): array
     {
-        $tools = is_array($tools) ? $tools : [$tools];
+        return [];
+    }
 
-<<<<<<< HEAD
-        foreach ($tools as $t) {
-            if (!$t instanceof ToolInterface && !$t instanceof ToolkitInterface) {
-                throw new AgentException('Tools must be an instance of ToolInterface or ToolkitInterface');
-            }
-            $this->tools[] = $t;
-        }
-
-        // Empty the cache for the next turn.
-        $this->toolsBootstrapCache = [];
-
-        return $this;
-=======
     /**
      * @return ToolInterface[]|ToolkitInterface[]
      */
     public function getTools(): array
     {
         return \array_merge($this->tools, $this->tools());
->>>>>>> 60bd8f6f
     }
 
     /**
@@ -87,33 +64,17 @@
 
         foreach ($this->getTools() as $tool) {
             if ($tool instanceof ToolkitInterface) {
-<<<<<<< HEAD
-                if ($kitGuidelines = $tool->guidelines()) {
-                    $name = (new ReflectionClass($tool))->getShortName();
-                    $kitGuidelines = '# ' . $name . PHP_EOL . $kitGuidelines;
-=======
                 $kitGuidelines = $tool->guidelines();
                 if ($kitGuidelines !== null && $kitGuidelines !== '') {
                     $name = (new \ReflectionClass($tool))->getShortName();
                     $kitGuidelines = '# '.$name.\PHP_EOL.$kitGuidelines;
->>>>>>> 60bd8f6f
                 }
 
                 // Merge the tools
                 $innerTools = $tool->tools();
-                $this->toolsBootstrapCache = array_merge($this->toolsBootstrapCache, $innerTools);
+                $this->toolsBootstrapCache = \array_merge($this->toolsBootstrapCache, $innerTools);
 
                 // Add guidelines to the system prompt
-<<<<<<< HEAD
-                if ($kitGuidelines) {
-                    $kitGuidelines .= PHP_EOL . implode(
-                            PHP_EOL . '- ',
-                            array_map(
-                                fn($tool) => "{$tool->getName()}: {$tool->getDescription()}",
-                                $innerTools
-                            )
-                        );
-=======
                 if ($kitGuidelines !== null && $kitGuidelines !== '' && $kitGuidelines !== '0') {
                     $kitGuidelines .= \PHP_EOL.\implode(
                         \PHP_EOL.'- ',
@@ -122,7 +83,6 @@
                             $innerTools
                         )
                     );
->>>>>>> 60bd8f6f
 
                     $guidelines[] = $kitGuidelines;
                 }
@@ -135,11 +95,7 @@
         $instructions = $this->removeDelimitedContent($this->resolveInstructions(), '<TOOLS-GUIDELINES>', '</TOOLS-GUIDELINES>');
         if ($guidelines !== []) {
             $this->withInstructions(
-<<<<<<< HEAD
-                $instructions . PHP_EOL . '<TOOLS-GUIDELINES>' . PHP_EOL . implode(PHP_EOL . PHP_EOL, $guidelines) . PHP_EOL . '</TOOLS-GUIDELINES>'
-=======
                 $instructions.\PHP_EOL.'<TOOLS-GUIDELINES>'.\PHP_EOL.\implode(\PHP_EOL.\PHP_EOL, $guidelines).\PHP_EOL.'</TOOLS-GUIDELINES>'
->>>>>>> 60bd8f6f
             );
         }
 
@@ -149,30 +105,25 @@
     }
 
     /**
-<<<<<<< HEAD
-     * @return ToolInterface[]
-=======
      * Add tools.
      *
      * @throws AgentException
->>>>>>> 60bd8f6f
      */
-    public function getTools(): array
+    public function addTool(ToolInterface|ToolkitInterface|array $tools): AgentInterface
     {
-        $agentTools = $this->tools();
-        $runtimeTools = $this->tools;
+        $tools = \is_array($tools) ? $tools : [$tools];
 
-        return array_merge($runtimeTools, $agentTools);
-    }
+        foreach ($tools as $t) {
+            if (! $t instanceof ToolInterface && ! $t instanceof ToolkitInterface) {
+                throw new AgentException('Tools must be an instance of ToolInterface or ToolkitInterface');
+            }
+            $this->tools[] = $t;
+        }
 
-    /**
-     * Get the list of tools.
-     *
-     * @return ToolInterface[]
-     */
-    protected function tools(): array
-    {
-        return [];
+        // Empty the cache for the next turn.
+        $this->toolsBootstrapCache = [];
+
+        return $this;
     }
 
     protected function executeTools(ToolCallMessage $toolCallMessage): ToolCallResultMessage
