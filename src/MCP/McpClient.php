<?php

namespace NeuronAI\MCP;

class McpClient
{
    private McpTransportInterface $transport;

    private int $requestId = 0;

    /**
     * Create a new MCP client with the given transport
     */
    public function __construct(array $config)
    {
        if (\array_key_exists('command', $config)) {
            $this->transport = new StdioTransport($config);
            $this->transport->connect();
        } else {
            // todo: implement support for SSE with URL config property
            throw new \Exception('Transport not supported!');
        }
    }

    /**
     * List all available tools from the MCP server
     *
     * @throws \Exception
     */
    public function listTools($cursor = null): array
    {
        $tools = [];

        do {
            $request = [
                "jsonrpc" => "2.0",
                "id" => ++$this->requestId,
                "method" => "tools/list",
            ];

            // Eventually add pagination
<<<<<<< HEAD
            if (isset($response['nextCursor'])) {
                $request['params'] = ['cursor' => $response['nextCursor']];
=======
            if (isset($response) && \array_key_exists('nextCursor', $response['result'])) {
                $request['params'] = ['cursor' => $response['result']['nextCursor']];
>>>>>>> 4d151918
            }

            $this->transport->send($request);
            $response = $this->transport->receive();

            $tools = \array_merge($tools, $response['result']['tools']);
        } while (isset($response['nextCursor']));

        return $tools;
    }

    /**
     * Call a tool on the MCP server
     *
     * @throws \Exception
     */
    public function callTool($toolName, $arguments = []): array
    {
        $request = [
            "jsonrpc" => "2.0",
            "id" => ++$this->requestId,
            "method" => "tools/call",
            "params" => [
                "name" => $toolName,
                "arguments" => $arguments
            ]
        ];

        $this->transport->send($request);
        return $this->transport->receive();
    }
}<|MERGE_RESOLUTION|>--- conflicted
+++ resolved
@@ -39,20 +39,15 @@
             ];
 
             // Eventually add pagination
-<<<<<<< HEAD
-            if (isset($response['nextCursor'])) {
-                $request['params'] = ['cursor' => $response['nextCursor']];
-=======
-            if (isset($response) && \array_key_exists('nextCursor', $response['result'])) {
+            if (isset($response['result']['nextCursor'])) {
                 $request['params'] = ['cursor' => $response['result']['nextCursor']];
->>>>>>> 4d151918
             }
 
             $this->transport->send($request);
             $response = $this->transport->receive();
 
             $tools = \array_merge($tools, $response['result']['tools']);
-        } while (isset($response['nextCursor']));
+        } while (isset($response['result']['nextCursor']));
 
         return $tools;
     }
