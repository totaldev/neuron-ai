<?php

namespace NeuronAI\MCP;

use NeuronAI\StaticConstructor;
use NeuronAI\Tools\Tool;
use NeuronAI\Tools\ToolInterface;
use NeuronAI\Tools\ToolProperty;

class McpConnector
{
    use StaticConstructor;

    protected McpClient $client;

    public function __construct(array $config)
    {
        $this->client = new McpClient($config);
    }

    /**
     * Get the list of available Tools from the server.
     *
     * @return ToolInterface[]
     * @throws \Exception
     */
    public function tools(): array
    {
        $tools = $this->client->listTools();

        return \array_map(fn ($tool) => $this->createTool($tool), $tools);
    }

    /**
     * Convert the list of tools from the MCP server in Neuron compatible objects.
     */
    protected function createTool(array $item): ToolInterface
    {
        $tool = Tool::make(
            name: $item['name'],
            description: $item['description'] ?? ''
        )->setCallable(function (...$args) use ($item) {
            $response = call_user_func($this->client->callTool(...), $item['name'], $args);
            $response = $response['result']['content'][0];

            if ($response['type'] === 'text') {
                return $response['text'];
            }

            if ($response['type'] === 'image') {
                return $response;
            }

            throw new \Exception("Tool response format not supported: {$response['type']}");
        });

        foreach ($item['inputSchema']['properties'] as $name => $input) {
            $tool->addProperty(
                new ToolProperty(
                    $name,
                    $input['type'],
<<<<<<< HEAD
                    $input['description'],
                    \in_array($name, $item['inputSchema']['required'] ?? [])
=======
                    $input['description'] ?? '',
                    \in_array($name, $item['inputSchema']['required']??[])
>>>>>>> 62df1e38
                )
            );
        }

        return $tool;
    }
}<|MERGE_RESOLUTION|>--- conflicted
+++ resolved
@@ -59,13 +59,8 @@
                 new ToolProperty(
                     $name,
                     $input['type'],
-<<<<<<< HEAD
-                    $input['description'],
+                    $input['description'] ?? '',
                     \in_array($name, $item['inputSchema']['required'] ?? [])
-=======
-                    $input['description'] ?? '',
-                    \in_array($name, $item['inputSchema']['required']??[])
->>>>>>> 62df1e38
                 )
             );
         }
