--- conflicted
+++ resolved
@@ -3,23 +3,12 @@
 namespace NeuronAI\Observability;
 
 use GuzzleHttp\Exception\RequestException;
-use NeuronAI\AgentInterface;
+use Inspector\Inspector;
+use Inspector\Models\Segment;
 use NeuronAI\Chat\Messages\Message;
 use NeuronAI\Observability\Events\AgentError;
 use NeuronAI\Tools\Tool;
-<<<<<<< HEAD
-use NeuronAI\Tools\ToolProperty;
-use SplObserver;
-use SplSubject;
-use function array_key_exists;
-use function array_map;
-use function array_reverse;
-use function is_null;
-use function md5;
-use function uniqid;
-=======
 use NeuronAI\Tools\ToolPropertyInterface;
->>>>>>> 15fb1987
 
 /**
  * Trace your AI agent execution flow to detect errors and performance bottlenecks in real-time.
@@ -27,7 +16,7 @@
  * Getting started with observability:
  * https://docs.neuron-ai.dev/advanced/observability
  */
-class AgentMonitoring implements SplObserver
+class AgentMonitoring implements \SplObserver
 {
     use HandleToolEvents;
     use HandleRagEvents;
@@ -35,33 +24,15 @@
     use HandleStructuredEvents;
     use HandleWorkflowEvents;
 
-    public const string SEGMENT_TYPE = 'neuron';
-    public const string SEGMENT_COLOR = '#506b9b';
+    public const SEGMENT_TYPE = 'neuron';
+    public const SEGMENT_COLOR = '#506b9b';
+
+    /**
+     * @var array<string, Segment>
+     */
+    protected array $segments = [];
 
     protected array $methodsMap = [
-<<<<<<< HEAD
-        'error'                     => 'reportError',
-        'chat-start'                => 'start',
-        'chat-stop'                 => 'stop',
-        'stream-start'              => 'start',
-        'stream-stop'               => 'stop',
-        'rag-start'                 => 'start',
-        'rag-stop'                  => 'stop',
-        'structured-start'          => 'start',
-        'structured-stop'           => 'stop',
-        'message-saving'            => 'messageSaving',
-        'message-saved'             => 'messageSaved',
-        'inference-start'           => 'inferenceStart',
-        'inference-stop'            => 'inferenceStop',
-        'tool-calling'              => 'toolCalling',
-        'tool-called'               => 'toolCalled',
-        'structured-extracting'     => 'extracting',
-        'structured-extracted'      => 'extracted',
-        'structured-deserializing'  => 'deserializing',
-        'structured-deserialized'   => 'deserialized',
-        'structured-validating'     => 'validating',
-        'structured-validated'      => 'validated',
-=======
         'error' => 'reportError',
         'workflow-start' => 'workflowStart',
         'workflow-end' => 'workflowEnd',
@@ -87,46 +58,33 @@
         'structured-deserialized' => 'deserialized',
         'structured-validating' => 'validating',
         'structured-validated' => 'validated',
->>>>>>> 15fb1987
         'rag-vectorstore-searching' => 'vectorStoreSearching',
-        'rag-vectorstore-result'    => 'vectorStoreResult',
+        'rag-vectorstore-result' => 'vectorStoreResult',
         'rag-instructions-changing' => 'instructionsChanging',
-        'rag-instructions-changed'  => 'instructionsChanged',
-        'rag-postprocessing'        => 'postProcessing',
-        'rag-postprocessed'         => 'postProcessed',
+        'rag-instructions-changed' => 'instructionsChanged',
+        'rag-postprocessing' => 'postProcessing',
+        'rag-postprocessed' => 'postProcessed',
     ];
 
     /**
-     * @var array<string, Segment>
-     */
-    protected array $segments = [];
-
-    /**
      * @param Inspector $inspector The monitoring instance
-     * @param bool      $catch     Report internal agent errors
+     * @param bool $catch Report internal agent errors
      */
     public function __construct(
         protected Inspector $inspector,
-        protected bool      $catch = true
-    ) {}
-
-    public function getMessageId(Message $message): string
-    {
-        $content = $message->getContent();
-
-        if (!is_string($content)) {
-            $content = json_encode($content, JSON_UNESCAPED_UNICODE);
-        }
-
-        return md5($content . $message->getRole());
+        protected bool $catch = true
+    ) {
     }
 
-    public function getPrefix(string $event): string
+    public function update(\SplSubject $subject, ?string $event = null, mixed $data = null): void
     {
-        return explode('-', $event)[0];
+        if (!\is_null($event) && \array_key_exists($event, $this->methodsMap)) {
+            $method = $this->methodsMap[$event];
+            $this->$method($subject, $event, $data);
+        }
     }
 
-    public function reportError(AgentInterface $agent, string $event, AgentError $data): void
+    public function reportError(\NeuronAI\AgentInterface $agent, string $event, AgentError $data)
     {
         if ($this->catch) {
             $error = $this->inspector->reportException($data->exception, !$data->unhandled);
@@ -140,7 +98,7 @@
         }
     }
 
-    public function start(AgentInterface $agent, string $event, $data = null): void
+    public function start(\NeuronAI\AgentInterface $agent, string $event, $data = null)
     {
         if (!$this->inspector->isRecording()) {
             return;
@@ -150,28 +108,28 @@
         $class = $agent::class;
 
         if ($this->inspector->needTransaction()) {
-            $this->inspector->startTransaction($class . '::' . $method)->setType('ai-agent');
+            $this->inspector->startTransaction($class.'::'.$method)->setType('ai-agent');
         } elseif ($this->inspector->canAddSegments()) {
-            $key = $class . $method;
+            $key = $class.$method;
 
-            if (array_key_exists($key, $this->segments)) {
-                $key .= '-' . uniqid('', true);
+            if (\array_key_exists($key, $this->segments)) {
+                $key .= '-'.\uniqid();
             }
 
-            $this->segments[$key] = $this->inspector->startSegment(self::SEGMENT_TYPE . '-' . $method, "{$class}::{$method}()")
+            $this->segments[$key] = $this->inspector->startSegment(self::SEGMENT_TYPE.'-'.$method, "{$class}::{$method}()")
                 ->setColor(self::SEGMENT_COLOR);
         }
     }
 
-    public function stop(AgentInterface $agent, string $event, $data = null): void
+    public function stop(\NeuronAI\AgentInterface $agent, string $event, $data = null)
     {
         $method = $this->getPrefix($event);
         $class = $agent::class;
 
-        if (array_key_exists($class . $method, $this->segments)) {
+        if (\array_key_exists($class.$method, $this->segments)) {
             // End the last segment for the given method and agent class
-            foreach (array_reverse($this->segments, true) as $key => $value) {
-                if ($key === $class . $method) {
+            foreach (\array_reverse($this->segments, true) as $key => $value) {
+                if ($key === $class.$method) {
                     $value->setContext($this->getContext($agent))->end();
                     unset($this->segments[$key]);
                     break;
@@ -184,36 +142,40 @@
         }
     }
 
-    public function update(SplSubject $subject, ?string $event = null, mixed $data = null): void
+    public function getPrefix(string $event): string
     {
-        if (!is_null($event) && array_key_exists($event, $this->methodsMap)) {
-            $method = $this->methodsMap[$event];
-            $this->$method($subject, $event, $data);
+        return explode('-', $event)[0];
+    }
+
+    protected function getContext(\NeuronAI\AgentInterface $agent): array
+    {
+        return [
+            'Agent' => [
+                'instructions' => $agent->instructions(),
+                'provider' => $agent->resolveProvider()::class,
+            ],
+            'Tools' => \array_map(fn (Tool $tool) => [
+                'name' => $tool->getName(),
+                'description' => $tool->getDescription(),
+                'properties' => \array_map(fn (ToolPropertyInterface $property) => $property->jsonSerialize(), $tool->getProperties()),
+            ], $agent->getTools()),
+            //'Messages' => $agent->resolveChatHistory()->getMessages(),
+        ];
+    }
+
+    public function getMessageId(Message $message): string
+    {
+        $content = $message->getContent();
+
+        if (!is_string($content)) {
+            $content = json_encode($content, JSON_UNESCAPED_UNICODE);
         }
+
+        return \md5($content.$message->getRole());
     }
 
     protected function getBaseClassName(string $class): string
     {
         return substr(strrchr($class, '\\'), 1);
     }
-
-    protected function getContext(AgentInterface $agent): array
-    {
-        return [
-            'Agent' => [
-                'instructions' => $agent->instructions(),
-                'provider'     => $agent->resolveProvider()::class,
-            ],
-            'Tools' => array_map(fn(Tool $tool) => [
-                'name'        => $tool->getName(),
-                'description' => $tool->getDescription(),
-<<<<<<< HEAD
-                'properties'  => array_map(static fn(ToolProperty $property) => $property->jsonSerialize(), $tool->getProperties()),
-=======
-                'properties' => \array_map(fn (ToolPropertyInterface $property) => $property->jsonSerialize(), $tool->getProperties()),
->>>>>>> 15fb1987
-            ], $agent->getTools()),
-            //'Messages' => $agent->resolveChatHistory()->getMessages(),
-        ];
-    }
 }