<?php

declare(strict_types=1);

namespace NeuronAI\RAG\VectorStore;

use NeuronAI\Exceptions\VectorStoreException;
use NeuronAI\RAG\Document;
<<<<<<< HEAD
use NeuronAI\RAG\VectorStore\Search\SimilaritySearch;
use function array_keys;
use function array_merge;
use function array_reduce;
use function array_slice;
use function asort;
=======
>>>>>>> 60bd8f6f

class MemoryVectorStore implements VectorStoreInterface
{
    /**
     * @var Document[]
     */
    private array $documents = [];

    public function __construct(protected int $topK = 4) {}

    public function addDocument(Document $document): VectorStoreInterface
    {
        $this->documents[] = $document;
        return $this;
    }

    public function addDocuments(array $documents): VectorStoreInterface
    {
<<<<<<< HEAD
        $this->documents = array_merge($this->documents, $documents);
    }

    /**
     * @throws VectorStoreException
     */
    public function cosineSimilarity(array $vector1, array $vector2): float
    {
        return SimilaritySearch::cosine($vector1, $vector2);
=======
        $this->documents = \array_merge($this->documents, $documents);
        return $this;
    }

    public function deleteBySource(string $sourceType, string $sourceName): VectorStoreInterface
    {
        $this->documents = \array_filter($this->documents, fn (Document $document): bool => $document->getSourceType() !== $sourceType || $document->getSourceName() !== $sourceName);
        return $this;
>>>>>>> 60bd8f6f
    }

    /**
     * @throws VectorStoreException
     */
    public function similaritySearch(array $embedding): array
    {
        $distances = [];

        foreach ($this->documents as $index => $document) {
            if ($document->embedding === []) {
                throw new VectorStoreException("Document with the following content has no embedding: {$document->getContent()}");
            }
            $dist = VectorSimilarity::cosineDistance($embedding, $document->getEmbedding());
            $distances[$index] = $dist;
        }

        asort($distances); // Sort by distance (ascending).

        $topKIndices = array_slice(array_keys($distances), 0, $this->topK, true);

<<<<<<< HEAD
        return array_reduce($topKIndices, function ($carry, $index) use ($distances) {
=======
        return \array_reduce($topKIndices, function (array $carry, int $index) use ($distances): array {
>>>>>>> 60bd8f6f
            $document = $this->documents[$index];
            $document->setScore(VectorSimilarity::similarityFromDistance($distances[$index]));
            $carry[] = $document;

            return $carry;
        }, []);
    }
}<|MERGE_RESOLUTION|>--- conflicted
+++ resolved
@@ -6,15 +6,6 @@
 
 use NeuronAI\Exceptions\VectorStoreException;
 use NeuronAI\RAG\Document;
-<<<<<<< HEAD
-use NeuronAI\RAG\VectorStore\Search\SimilaritySearch;
-use function array_keys;
-use function array_merge;
-use function array_reduce;
-use function array_slice;
-use function asort;
-=======
->>>>>>> 60bd8f6f
 
 class MemoryVectorStore implements VectorStoreInterface
 {
@@ -23,7 +14,9 @@
      */
     private array $documents = [];
 
-    public function __construct(protected int $topK = 4) {}
+    public function __construct(protected int $topK = 4)
+    {
+    }
 
     public function addDocument(Document $document): VectorStoreInterface
     {
@@ -33,17 +26,6 @@
 
     public function addDocuments(array $documents): VectorStoreInterface
     {
-<<<<<<< HEAD
-        $this->documents = array_merge($this->documents, $documents);
-    }
-
-    /**
-     * @throws VectorStoreException
-     */
-    public function cosineSimilarity(array $vector1, array $vector2): float
-    {
-        return SimilaritySearch::cosine($vector1, $vector2);
-=======
         $this->documents = \array_merge($this->documents, $documents);
         return $this;
     }
@@ -52,12 +34,8 @@
     {
         $this->documents = \array_filter($this->documents, fn (Document $document): bool => $document->getSourceType() !== $sourceType || $document->getSourceName() !== $sourceName);
         return $this;
->>>>>>> 60bd8f6f
     }
 
-    /**
-     * @throws VectorStoreException
-     */
     public function similaritySearch(array $embedding): array
     {
         $distances = [];
@@ -70,19 +48,14 @@
             $distances[$index] = $dist;
         }
 
-        asort($distances); // Sort by distance (ascending).
+        \asort($distances); // Sort by distance (ascending).
 
-        $topKIndices = array_slice(array_keys($distances), 0, $this->topK, true);
+        $topKIndices = \array_slice(\array_keys($distances), 0, $this->topK, true);
 
-<<<<<<< HEAD
-        return array_reduce($topKIndices, function ($carry, $index) use ($distances) {
-=======
         return \array_reduce($topKIndices, function (array $carry, int $index) use ($distances): array {
->>>>>>> 60bd8f6f
             $document = $this->documents[$index];
             $document->setScore(VectorSimilarity::similarityFromDistance($distances[$index]));
             $carry[] = $document;
-
             return $carry;
         }, []);
     }
