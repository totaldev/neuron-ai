<?php

declare(strict_types=1);

namespace NeuronAI\RAG\VectorStore;

use Elastic\Elasticsearch\Exception\ClientResponseException;
use Elastic\Elasticsearch\Exception\ServerResponseException;
use Exception;
use NeuronAI\RAG\Document;
use Elastic\Elasticsearch\Client;
use Elastic\Elasticsearch\Response\Elasticsearch;

class ElasticsearchVectorStore implements VectorStoreInterface
{
    protected array $filters = [];

    protected bool $vectorDimSet = false;

    public function __construct(
        protected Client $client,
        protected string $index,
<<<<<<< HEAD
        protected int    $topK = 4,
    ) {}
=======
        protected int $topK = 4,
    ) {
    }

    protected function checkIndexStatus(Document $document): void
    {
        /** @var Elasticsearch $existResponse */
        $existResponse = $this->client->indices()->exists(['index' => $this->index]);
        $existStatusCode = $existResponse->getStatusCode();

        if ($existStatusCode === 200) {
            // Map vector embeddings dimension on the fly adding a document.
            $this->mapVectorDimension(\count($document->getEmbedding()));
            return;
        }

        $properties = [
            'content' => [
                'type' => 'text',
            ],
            'sourceType' => [
                'type' => 'keyword',
            ],
            'sourceName' => [
                'type' => 'keyword',
            ]
        ];

        // Map metadata
        foreach (\array_keys($document->metadata) as $name) {
            $properties[$name] = [
                'type' => 'keyword',
            ];
        }

        $this->client->indices()->create([
            'index' => $this->index,
            'body' => [
                'mappings' => [
                    'properties' => $properties,
                ],
            ],
        ]);
    }
>>>>>>> 60bd8f6f

    /**
     * @throws Exception
     */
    public function addDocument(Document $document): VectorStoreInterface
    {
<<<<<<< HEAD
        if (empty($document->embedding)) {
            throw new Exception('Document embedding must be set before adding a document');
=======
        if ($document->embedding === []) {
            throw new \Exception('Document embedding must be set before adding a document');
>>>>>>> 60bd8f6f
        }

        $this->checkIndexStatus($document);

        $this->client->index([
            'index' => $this->index,
            'body'  => [
                'embedding'  => $document->getEmbedding(),
                'content'    => $document->getContent(),
                'sourceType' => $document->getSourceType(),
                'sourceName' => $document->getSourceName(),
                ...$document->metadata,
            ],
        ]);

        $this->client->indices()->refresh(['index' => $this->index]);

        return $this;
    }

    /**
     * @param Document[] $documents
     *
     * @throws Exception
     */
    public function addDocuments(array $documents): VectorStoreInterface
    {
        if ($documents === []) {
            return $this;
        }

        if (empty($documents[0]->getEmbedding())) {
            throw new Exception('Document embedding must be set before adding a document');
        }

        $this->checkIndexStatus($documents[0]);

        /*
         * Generate a bulk payload
         */
        $params = ['body' => []];
        foreach ($documents as $document) {
            $params['body'][] = [
                'index' => [
                    '_index' => $this->index,
                ],
            ];
            $params['body'][] = [
                'embedding'  => $document->getEmbedding(),
                'content'    => $document->getContent(),
                'sourceType' => $document->getSourceType(),
                'sourceName' => $document->getSourceName(),
                ...$document->metadata,
            ];
        }
        $this->client->bulk($params);
        $this->client->indices()->refresh(['index' => $this->index]);
        return $this;
    }

    public function deleteBySource(string $sourceType, string $sourceName): VectorStoreInterface
    {
        $this->client->deleteByQuery([
            'index' => $this->index,
            'q' => "sourceType:{$sourceType} AND sourceName:{$sourceName}",
            'body' => []
        ]);
        $this->client->indices()->refresh(['index' => $this->index]);
        return $this;
    }

    /**
     * {@inheritDoc}
     *
     * num_candidates are used to tune approximate kNN for speed or accuracy (see :
     * https://www.elastic.co/guide/en/elasticsearch/reference/current/knn-search.html#tune-approximate-knn-for-speed-accuracy)
     * @return Document[]
     * @throws ClientResponseException
     * @throws ServerResponseException
     */
    public function similaritySearch(array $embedding): array
    {
        $searchParams = [
            'index' => $this->index,
            'body'  => [
                'knn'  => [
                    'field'          => 'embedding',
                    'query_vector'   => $embedding,
                    'k'              => $this->topK,
                    'num_candidates' => max(50, $this->topK * 4),
                ],
                'sort' => [
                    '_score' => [
                        'order' => 'desc',
                    ],
                ],
            ],
        ];

        // Hybrid search
        if ($this->filters !== []) {
            $searchParams['body']['knn']['filter'] = $this->filters;
        }

        $response = $this->client->search($searchParams);

<<<<<<< HEAD
        return array_map(static function (array $item) {
=======
        return \array_map(function (array $item): Document {
>>>>>>> 60bd8f6f
            $document = new Document($item['_source']['content']);
            //$document->embedding = $item['_source']['embedding']; // avoid carrying large data
            $document->sourceType = $item['_source']['sourceType'];
            $document->sourceName = $item['_source']['sourceName'];
            $document->score = $item['_score'];

            foreach ($item['_source'] as $name => $value) {
                if (!in_array($name, ['content', 'sourceType', 'sourceName', 'score', 'embedding', 'id'])) {
                    $document->addMetadata($name, $value);
                }
            }

            return $document;
        }, $response['hits']['hits']);
    }

    public function withFilters(array $filters): self
    {
        $this->filters = $filters;

        return $this;
    }

    protected function checkIndexStatus(Document $document): void
    {
        /** @var Elasticsearch $existResponse */
        $existResponse = $this->client->indices()->exists(['index' => $this->index]);
        $existStatusCode = $existResponse->getStatusCode();

        if ($existStatusCode === 200) {
            // Map vector embeddings dimension on the fly adding a document.
            $this->mapVectorDimension(count($document->getEmbedding()));

            return;
        }

        $properties = [
            'content'    => [
                'type' => 'text',
            ],
            'sourceType' => [
                'type' => 'keyword',
            ],
            'sourceName' => [
                'type' => 'keyword',
            ],
        ];

        // Map metadata
        foreach ($document->metadata as $name => $value) {
            $properties[$name] = [
                'type' => 'keyword',
            ];
        }

        $this->client->indices()->create([
            'index' => $this->index,
            'body'  => [
                'mappings' => [
                    'properties' => $properties,
                ],
            ],
        ]);
    }

    /**
     * Map vector embeddings dimension on the fly.
     */
    private function mapVectorDimension(int $dimension): void
    {
        if ($this->vectorDimSet) {
            return;
        }

        $response = $this->client->indices()->getFieldMapping([
            'index'  => $this->index,
            'fields' => 'embedding',
        ]);

        $mappings = $response[$this->index]['mappings'];
        if (
            array_key_exists('embedding', $mappings)
            && $mappings['embedding']['mapping']['embedding']['dims'] === $dimension
        ) {
            return;
        }

        $this->client->indices()->putMapping([
            'index' => $this->index,
            'body'  => [
                'properties' => [
                    'embedding' => [
                        'type'       => 'dense_vector',
                        //'element_type' => 'float', // it's float by default
                        'dims'       => $dimension,
                        'index'      => true,
                        'similarity' => 'cosine',
                    ],
                ],
            ],
        ]);

        $this->vectorDimSet = true;
    }
}<|MERGE_RESOLUTION|>--- conflicted
+++ resolved
@@ -6,24 +6,19 @@
 
 use Elastic\Elasticsearch\Exception\ClientResponseException;
 use Elastic\Elasticsearch\Exception\ServerResponseException;
-use Exception;
 use NeuronAI\RAG\Document;
 use Elastic\Elasticsearch\Client;
 use Elastic\Elasticsearch\Response\Elasticsearch;
 
 class ElasticsearchVectorStore implements VectorStoreInterface
 {
+    protected bool $vectorDimSet = false;
+
     protected array $filters = [];
-
-    protected bool $vectorDimSet = false;
 
     public function __construct(
         protected Client $client,
         protected string $index,
-<<<<<<< HEAD
-        protected int    $topK = 4,
-    ) {}
-=======
         protected int $topK = 4,
     ) {
     }
@@ -68,29 +63,23 @@
             ],
         ]);
     }
->>>>>>> 60bd8f6f
-
-    /**
-     * @throws Exception
+
+    /**
+     * @throws \Exception
      */
     public function addDocument(Document $document): VectorStoreInterface
     {
-<<<<<<< HEAD
-        if (empty($document->embedding)) {
-            throw new Exception('Document embedding must be set before adding a document');
-=======
         if ($document->embedding === []) {
             throw new \Exception('Document embedding must be set before adding a document');
->>>>>>> 60bd8f6f
         }
 
         $this->checkIndexStatus($document);
 
         $this->client->index([
             'index' => $this->index,
-            'body'  => [
-                'embedding'  => $document->getEmbedding(),
-                'content'    => $document->getContent(),
+            'body' => [
+                'embedding' => $document->getEmbedding(),
+                'content' => $document->getContent(),
                 'sourceType' => $document->getSourceType(),
                 'sourceName' => $document->getSourceName(),
                 ...$document->metadata,
@@ -103,9 +92,9 @@
     }
 
     /**
-     * @param Document[] $documents
+     * @param  Document[]  $documents
      *
-     * @throws Exception
+     * @throws \Exception
      */
     public function addDocuments(array $documents): VectorStoreInterface
     {
@@ -114,7 +103,7 @@
         }
 
         if (empty($documents[0]->getEmbedding())) {
-            throw new Exception('Document embedding must be set before adding a document');
+            throw new \Exception('Document embedding must be set before adding a document');
         }
 
         $this->checkIndexStatus($documents[0]);
@@ -130,8 +119,8 @@
                 ],
             ];
             $params['body'][] = [
-                'embedding'  => $document->getEmbedding(),
-                'content'    => $document->getContent(),
+                'embedding' => $document->getEmbedding(),
+                'content' => $document->getContent(),
                 'sourceType' => $document->getSourceType(),
                 'sourceName' => $document->getSourceName(),
                 ...$document->metadata,
@@ -156,8 +145,7 @@
     /**
      * {@inheritDoc}
      *
-     * num_candidates are used to tune approximate kNN for speed or accuracy (see :
-     * https://www.elastic.co/guide/en/elasticsearch/reference/current/knn-search.html#tune-approximate-knn-for-speed-accuracy)
+     * num_candidates are used to tune approximate kNN for speed or accuracy (see : https://www.elastic.co/guide/en/elasticsearch/reference/current/knn-search.html#tune-approximate-knn-for-speed-accuracy)
      * @return Document[]
      * @throws ClientResponseException
      * @throws ServerResponseException
@@ -166,12 +154,12 @@
     {
         $searchParams = [
             'index' => $this->index,
-            'body'  => [
-                'knn'  => [
-                    'field'          => 'embedding',
-                    'query_vector'   => $embedding,
-                    'k'              => $this->topK,
-                    'num_candidates' => max(50, $this->topK * 4),
+            'body' => [
+                'knn' => [
+                    'field' => 'embedding',
+                    'query_vector' => $embedding,
+                    'k' => $this->topK,
+                    'num_candidates' => \max(50, $this->topK * 4),
                 ],
                 'sort' => [
                     '_score' => [
@@ -188,11 +176,7 @@
 
         $response = $this->client->search($searchParams);
 
-<<<<<<< HEAD
-        return array_map(static function (array $item) {
-=======
         return \array_map(function (array $item): Document {
->>>>>>> 60bd8f6f
             $document = new Document($item['_source']['content']);
             //$document->embedding = $item['_source']['embedding']; // avoid carrying large data
             $document->sourceType = $item['_source']['sourceType'];
@@ -200,7 +184,7 @@
             $document->score = $item['_score'];
 
             foreach ($item['_source'] as $name => $value) {
-                if (!in_array($name, ['content', 'sourceType', 'sourceName', 'score', 'embedding', 'id'])) {
+                if (!\in_array($name, ['content', 'sourceType', 'sourceName', 'score', 'embedding', 'id'])) {
                     $document->addMetadata($name, $value);
                 }
             }
@@ -209,55 +193,6 @@
         }, $response['hits']['hits']);
     }
 
-    public function withFilters(array $filters): self
-    {
-        $this->filters = $filters;
-
-        return $this;
-    }
-
-    protected function checkIndexStatus(Document $document): void
-    {
-        /** @var Elasticsearch $existResponse */
-        $existResponse = $this->client->indices()->exists(['index' => $this->index]);
-        $existStatusCode = $existResponse->getStatusCode();
-
-        if ($existStatusCode === 200) {
-            // Map vector embeddings dimension on the fly adding a document.
-            $this->mapVectorDimension(count($document->getEmbedding()));
-
-            return;
-        }
-
-        $properties = [
-            'content'    => [
-                'type' => 'text',
-            ],
-            'sourceType' => [
-                'type' => 'keyword',
-            ],
-            'sourceName' => [
-                'type' => 'keyword',
-            ],
-        ];
-
-        // Map metadata
-        foreach ($document->metadata as $name => $value) {
-            $properties[$name] = [
-                'type' => 'keyword',
-            ];
-        }
-
-        $this->client->indices()->create([
-            'index' => $this->index,
-            'body'  => [
-                'mappings' => [
-                    'properties' => $properties,
-                ],
-            ],
-        ]);
-    }
-
     /**
      * Map vector embeddings dimension on the fly.
      */
@@ -268,13 +203,13 @@
         }
 
         $response = $this->client->indices()->getFieldMapping([
-            'index'  => $this->index,
+            'index' => $this->index,
             'fields' => 'embedding',
         ]);
 
         $mappings = $response[$this->index]['mappings'];
         if (
-            array_key_exists('embedding', $mappings)
+            \array_key_exists('embedding', $mappings)
             && $mappings['embedding']['mapping']['embedding']['dims'] === $dimension
         ) {
             return;
@@ -282,13 +217,13 @@
 
         $this->client->indices()->putMapping([
             'index' => $this->index,
-            'body'  => [
+            'body' => [
                 'properties' => [
                     'embedding' => [
-                        'type'       => 'dense_vector',
+                        'type' => 'dense_vector',
                         //'element_type' => 'float', // it's float by default
-                        'dims'       => $dimension,
-                        'index'      => true,
+                        'dims' => $dimension,
+                        'index' => true,
                         'similarity' => 'cosine',
                     ],
                 ],
@@ -297,4 +232,10 @@
 
         $this->vectorDimSet = true;
     }
+
+    public function withFilters(array $filters): self
+    {
+        $this->filters = $filters;
+        return $this;
+    }
 }