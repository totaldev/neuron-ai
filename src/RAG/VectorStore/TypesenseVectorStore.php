<?php

declare(strict_types=1);

namespace NeuronAI\RAG\VectorStore;

use Http\Client\Exception;
use JsonException;
use NeuronAI\RAG\Document;
use RuntimeException;
use Typesense\Client;
use Typesense\Exceptions\ObjectNotFound;
use Typesense\Exceptions\TypesenseClientError;

class TypesenseVectorStore implements VectorStoreInterface
{
    public function __construct(
        protected Client $client,
        protected string $collection,
        protected int    $vectorDimension,
        protected string $topK = '4',
<<<<<<< HEAD
    ) {}
=======
    ) {
    }

    /**
     * @throws Exception
     * @throws TypesenseClientError
     */
    public function checkIndexStatus(Document $document): void
    {
        try {
            $this->client->collections[$this->collection]->retrieve();
            $this->checkVectorDimension(\count($document->getEmbedding()));
            return;
        } catch (ObjectNotFound) {
            $fields = [
                [
                    'name' => 'content',
                    'type' => 'string',
                ],
                [
                    'name' => 'sourceType',
                    'type' => 'string',
                    'facet' => true,
                ],
                [
                    'name' => 'sourceName',
                    'type' => 'string',
                    'facet' => true,
                ],
                [
                    'name' => 'embedding',
                    'type' => 'float[]',
                    'num_dim' => $this->vectorDimension,
                ],
            ];

            // Map custom fields
            foreach ($document->metadata as $name => $value) {
                $fields[] = [
                    'name' => $name,
                    'type' => \gettype($value),
                    'facet' => true,
                ];
            }

            $this->client->collections->create([
                'name' => $this->collection,
                'fields' => $fields,
            ]);
        }
    }
>>>>>>> 60bd8f6f

    public function addDocument(Document $document): VectorStoreInterface
    {
        if ($document->getEmbedding() === []) {
            throw new \Exception('document embedding must be set before adding a document');
        }

        $this->checkIndexStatus($document);

        $this->client->collections[$this->collection]->documents->create([
            'id'         => $document->getId(), // Unique ID is required
            'content'    => $document->getContent(),
            'embedding'  => $document->getEmbedding(),
            'sourceType' => $document->getSourceType(),
            'sourceName' => $document->getSourceName(),
            ...$document->metadata,
        ]);

        return $this;
    }

    public function deleteBySource(string $sourceType, string $sourceName): VectorStoreInterface
    {
        $this->client->collections[$this->collection]->documents->delete([
            "filter_by" => "sourceType:={$sourceType} && sourceName:={$sourceName}",
        ]);

        return $this;
    }

    /**
     * Bulk save.
     *
     * @param Document[] $documents
     * @throws Exception
     * @throws JsonException
     * @throws TypesenseClientError
     */
    public function addDocuments(array $documents): VectorStoreInterface
    {
        if ($documents === []) {
            return $this;
        }

        if (empty($documents[0]->getEmbedding())) {
            throw new \Exception('document embedding must be set before adding a document');
        }

        $this->checkIndexStatus($documents[0]);

        $lines = [];
        foreach ($documents as $document) {
<<<<<<< HEAD
            $lines[] = json_encode([
                'id'         => $document->getId(), // Unique ID is required
                'embedding'  => $document->getEmbedding(),
                'content'    => $document->getContent(),
=======
            $lines[] = \json_encode([
                'id' => $document->getId(), // Unique ID is required
                'embedding' => $document->getEmbedding(),
                'content' => $document->getContent(),
>>>>>>> 60bd8f6f
                'sourceType' => $document->getSourceType(),
                'sourceName' => $document->getSourceName(),
                ...$document->metadata,
            ]);
        }

        $ndjson = \implode("\n", $lines);

        $this->client->collections[$this->collection]->documents->import($ndjson);

        return $this;
    }

    /**
     * @throws Exception
     * @throws TypesenseClientError
     */
    public function checkIndexStatus(Document $document): void
    {
        try {
            $this->client->collections[$this->collection]->retrieve();
            $this->checkVectorDimension(count($document->getEmbedding()));

            return;
        } catch (ObjectNotFound) {
            $fields = [
                [
                    'name' => 'content',
                    'type' => 'string',
                ],
                [
                    'name'  => 'sourceType',
                    'type'  => 'string',
                    'facet' => true,
                ],
                [
                    'name'  => 'sourceName',
                    'type'  => 'string',
                    'facet' => true,
                ],
                [
                    'name'    => 'embedding',
                    'type'    => 'float[]',
                    'num_dim' => $this->vectorDimension,
                ],
            ];

            // Map custom fields
            foreach ($document->metadata as $name => $value) {
                $fields[] = [
                    'name'  => $name,
                    'type'  => gettype($value),
                    'facet' => true,
                ];
            }

            $this->client->collections->create([
                'name'   => $this->collection,
                'fields' => $fields,
            ]);
        }
    }

    public function similaritySearch(array $embedding): array
    {
        $params = [
<<<<<<< HEAD
            'collection'     => $this->collection,
            'q'              => '*',
            'vector_query'   => 'embedding:(' . json_encode($embedding) . ')',
            'exclude_fields' => 'embedding',
            'per_page'       => $this->topK,
            'num_candidates' => max(50, intval($this->topK) * 4),
=======
            'collection' => $this->collection,
            'q' => '*',
            'vector_query' => 'embedding:(' . \json_encode($embedding) . ')',
            'exclude_fields' => 'embedding',
            'per_page' => $this->topK,
            'num_candidates' => \max(50, \intval($this->topK) * 4),
>>>>>>> 60bd8f6f
        ];

        $searchRequests = ['searches' => [$params]];

        $response = $this->client->multiSearch->perform($searchRequests);
<<<<<<< HEAD

        return array_map(static function (array $hit) {
=======
        return \array_map(function (array $hit): Document {
>>>>>>> 60bd8f6f
            $item = $hit['document'];
            $document = new Document($item['content']);
            //$document->embedding = $item['embedding']; // avoid carrying large data
            $document->sourceType = $item['sourceType'];
            $document->sourceName = $item['sourceName'];
            $document->score = VectorSimilarity::similarityFromDistance($hit['vector_distance']);

            foreach ($item as $name => $value) {
                if (!in_array($name, ['content', 'sourceType', 'sourceName', 'score', 'embedding', 'id', 'vector_distance'])) {
                    $document->addMetadata($name, $value);
                }
            }

            return $document;
        }, $response['results'][0]['hits']);
    }

    private function checkVectorDimension(int $dimension): void
    {
        $schema = $this->client->collections[$this->collection]->retrieve();

        $embeddingField = null;

        foreach ($schema['fields'] as $field) {
            if ($field['name'] === 'embedding') {
                $embeddingField = $field;
                break;
            }
        }

        if (
            array_key_exists('num_dim', $embeddingField)
            && $embeddingField['num_dim'] === $dimension
        ) {
            return;
        }

        throw new RuntimeException(
            "Vector embeddings dimension {$dimension} must be the same as the initial setup {$this->vectorDimension} - " .
            json_encode($embeddingField)
        );
    }
}<|MERGE_RESOLUTION|>--- conflicted
+++ resolved
@@ -5,9 +5,7 @@
 namespace NeuronAI\RAG\VectorStore;
 
 use Http\Client\Exception;
-use JsonException;
 use NeuronAI\RAG\Document;
-use RuntimeException;
 use Typesense\Client;
 use Typesense\Exceptions\ObjectNotFound;
 use Typesense\Exceptions\TypesenseClientError;
@@ -17,11 +15,8 @@
     public function __construct(
         protected Client $client,
         protected string $collection,
-        protected int    $vectorDimension,
+        protected int $vectorDimension,
         protected string $topK = '4',
-<<<<<<< HEAD
-    ) {}
-=======
     ) {
     }
 
@@ -73,7 +68,6 @@
             ]);
         }
     }
->>>>>>> 60bd8f6f
 
     public function addDocument(Document $document): VectorStoreInterface
     {
@@ -84,9 +78,9 @@
         $this->checkIndexStatus($document);
 
         $this->client->collections[$this->collection]->documents->create([
-            'id'         => $document->getId(), // Unique ID is required
-            'content'    => $document->getContent(),
-            'embedding'  => $document->getEmbedding(),
+            'id' => $document->getId(), // Unique ID is required
+            'content' => $document->getContent(),
+            'embedding' => $document->getEmbedding(),
             'sourceType' => $document->getSourceType(),
             'sourceName' => $document->getSourceName(),
             ...$document->metadata,
@@ -109,7 +103,7 @@
      *
      * @param Document[] $documents
      * @throws Exception
-     * @throws JsonException
+     * @throws \JsonException
      * @throws TypesenseClientError
      */
     public function addDocuments(array $documents): VectorStoreInterface
@@ -126,17 +120,10 @@
 
         $lines = [];
         foreach ($documents as $document) {
-<<<<<<< HEAD
-            $lines[] = json_encode([
-                'id'         => $document->getId(), // Unique ID is required
-                'embedding'  => $document->getEmbedding(),
-                'content'    => $document->getContent(),
-=======
             $lines[] = \json_encode([
                 'id' => $document->getId(), // Unique ID is required
                 'embedding' => $document->getEmbedding(),
                 'content' => $document->getContent(),
->>>>>>> 60bd8f6f
                 'sourceType' => $document->getSourceType(),
                 'sourceName' => $document->getSourceName(),
                 ...$document->metadata,
@@ -150,85 +137,21 @@
         return $this;
     }
 
-    /**
-     * @throws Exception
-     * @throws TypesenseClientError
-     */
-    public function checkIndexStatus(Document $document): void
-    {
-        try {
-            $this->client->collections[$this->collection]->retrieve();
-            $this->checkVectorDimension(count($document->getEmbedding()));
-
-            return;
-        } catch (ObjectNotFound) {
-            $fields = [
-                [
-                    'name' => 'content',
-                    'type' => 'string',
-                ],
-                [
-                    'name'  => 'sourceType',
-                    'type'  => 'string',
-                    'facet' => true,
-                ],
-                [
-                    'name'  => 'sourceName',
-                    'type'  => 'string',
-                    'facet' => true,
-                ],
-                [
-                    'name'    => 'embedding',
-                    'type'    => 'float[]',
-                    'num_dim' => $this->vectorDimension,
-                ],
-            ];
-
-            // Map custom fields
-            foreach ($document->metadata as $name => $value) {
-                $fields[] = [
-                    'name'  => $name,
-                    'type'  => gettype($value),
-                    'facet' => true,
-                ];
-            }
-
-            $this->client->collections->create([
-                'name'   => $this->collection,
-                'fields' => $fields,
-            ]);
-        }
-    }
-
     public function similaritySearch(array $embedding): array
     {
         $params = [
-<<<<<<< HEAD
-            'collection'     => $this->collection,
-            'q'              => '*',
-            'vector_query'   => 'embedding:(' . json_encode($embedding) . ')',
-            'exclude_fields' => 'embedding',
-            'per_page'       => $this->topK,
-            'num_candidates' => max(50, intval($this->topK) * 4),
-=======
             'collection' => $this->collection,
             'q' => '*',
             'vector_query' => 'embedding:(' . \json_encode($embedding) . ')',
             'exclude_fields' => 'embedding',
             'per_page' => $this->topK,
             'num_candidates' => \max(50, \intval($this->topK) * 4),
->>>>>>> 60bd8f6f
         ];
 
         $searchRequests = ['searches' => [$params]];
 
         $response = $this->client->multiSearch->perform($searchRequests);
-<<<<<<< HEAD
-
-        return array_map(static function (array $hit) {
-=======
         return \array_map(function (array $hit): Document {
->>>>>>> 60bd8f6f
             $item = $hit['document'];
             $document = new Document($item['content']);
             //$document->embedding = $item['embedding']; // avoid carrying large data
@@ -237,7 +160,7 @@
             $document->score = VectorSimilarity::similarityFromDistance($hit['vector_distance']);
 
             foreach ($item as $name => $value) {
-                if (!in_array($name, ['content', 'sourceType', 'sourceName', 'score', 'embedding', 'id', 'vector_distance'])) {
+                if (!\in_array($name, ['content', 'sourceType', 'sourceName', 'score', 'embedding', 'id', 'vector_distance'])) {
                     $document->addMetadata($name, $value);
                 }
             }
@@ -260,15 +183,15 @@
         }
 
         if (
-            array_key_exists('num_dim', $embeddingField)
+            \array_key_exists('num_dim', $embeddingField)
             && $embeddingField['num_dim'] === $dimension
         ) {
             return;
         }
 
-        throw new RuntimeException(
-            "Vector embeddings dimension {$dimension} must be the same as the initial setup {$this->vectorDimension} - " .
-            json_encode($embeddingField)
+        throw new \Exception(
+            "Vector embeddings dimension {$dimension} must be the same as the initial setup {$this->vectorDimension} - ".
+            \json_encode($embeddingField)
         );
     }
 }