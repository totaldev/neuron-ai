--- conflicted
+++ resolved
@@ -4,38 +4,22 @@
 
 namespace NeuronAI\RAG\VectorStore;
 
-use Exception;
 use GuzzleHttp\Client;
 use GuzzleHttp\RequestOptions;
-<<<<<<< HEAD
-use NeuronAI\HasGuzzleClient;
-=======
 use NeuronAI\Exceptions\VectorStoreException;
->>>>>>> 60bd8f6f
 use NeuronAI\RAG\Document;
 
 class MeilisearchVectorStore implements VectorStoreInterface
 {
-    use HasGuzzleClient;
+    protected Client $client;
 
     public function __construct(
-        protected string  $indexUid,
-        protected string  $host = 'http://localhost:7700',
-        protected ?string $key = null,
-        protected string  $embedder = 'default',
-        protected int     $topK = 5,
+        string $indexUid,
+        string $host = 'http://localhost:7700',
+        ?string $key = null,
+        protected string $embedder = 'default',
+        protected int $topK = 5,
     ) {
-<<<<<<< HEAD
-        try {
-            $this->getClient()->get('');
-        } catch (Exception $exception) {
-            $this->getClient()->post(trim($host, '/') . '/indexes/', [
-                RequestOptions::JSON => [
-                    'uid'        => $indexUid,
-                    'primaryKey' => 'id',
-                ],
-            ]);
-=======
         $this->client = new Client([
             'base_uri' => \trim($host, '/').'/indexes/'.$indexUid.'/',
             'headers' => [
@@ -48,7 +32,6 @@
             $this->client->get('');
         } catch (\Exception) {
             throw new VectorStoreException("Index {$indexUid} doesn't exists. Remember to attach a custom embedder to the index in order to process vectors.");
->>>>>>> 60bd8f6f
         }
     }
 
@@ -59,24 +42,6 @@
 
     public function addDocuments(array $documents): VectorStoreInterface
     {
-<<<<<<< HEAD
-        $this->getClient()->put('documents', [
-            RequestOptions::JSON => array_map(function (Document $document) {
-                return [
-                    'id'         => $document->getId(),
-                    'content'    => $document->getContent(),
-                    'sourceType' => $document->getSourceType(),
-                    'sourceName' => $document->getSourceName(),
-                    ...$document->metadata,
-                    '_vectors'   => [
-                        'default' => [
-                            'embeddings' => $document->getEmbedding(),
-                            'regenerate' => false,
-                        ],
-                    ],
-                ];
-            }, $documents),
-=======
         $this->client->put('documents', [
             RequestOptions::JSON => \array_map(fn (Document $document) => [
                 'id' => $document->getId(),
@@ -91,7 +56,6 @@
                     ],
                 ]
             ], $documents),
->>>>>>> 60bd8f6f
         ]);
 
         return $this;
@@ -108,54 +72,33 @@
         return $this;
     }
 
-    public function initClient(): Client
-    {
-        return new Client([
-            'base_uri' => trim($this->host, '/') . '/indexes/' . $this->indexUid . '/',
-            'headers'  => [
-                'Content-Type' => 'application/json',
-                ...(!is_null($this->key) ? ['Authorization' => "Bearer {$this->key}"] : []),
-            ],
-        ]);
-    }
-
     public function similaritySearch(array $embedding): iterable
     {
-        $response = $this->getClient()->post('search', [
+        $response = $this->client->post('search', [
             RequestOptions::JSON => [
-<<<<<<< HEAD
-                'vector'           => $embedding,
-                'limit'            => min($this->topK, 20),
-                'retrieveVectors'  => true,
-=======
                 'vector' => $embedding,
                 'limit' => \min($this->topK, 20),
                 'retrieveVectors' => true,
->>>>>>> 60bd8f6f
                 'showRankingScore' => true,
-                'hybrid'           => [
+                'hybrid' => [
                     'semanticRatio' => 1.0,
-                    'embedder'      => $this->embedder,
+                    'embedder' => $this->embedder,
                 ],
-            ],
+            ]
         ])->getBody()->getContents();
 
-        $response = json_decode($response, true);
+        $response = \json_decode($response, true);
 
-<<<<<<< HEAD
-        return array_map(static function (array $item) {
-=======
         return \array_map(function (array $item): Document {
->>>>>>> 60bd8f6f
             $document = new Document($item['content']);
-            $document->id = $item['id'] ?? uniqid('', true);
+            $document->id = $item['id'] ?? \uniqid();
             $document->sourceType = $item['sourceType'] ?? null;
             $document->sourceName = $item['sourceName'] ?? null;
             $document->embedding = $item['_vectors']['default']['embeddings'];
             $document->score = $item['_rankingScore'];
 
             foreach ($item as $name => $value) {
-                if (!in_array($name, ['_vectors', '_rankingScore', 'content', 'sourceType', 'sourceName', 'score', 'embedding', 'id'])) {
+                if (!\in_array($name, ['_vectors', '_rankingScore', 'content', 'sourceType', 'sourceName', 'score', 'embedding', 'id'])) {
                     $document->addMetadata($name, $value);
                 }
             }
