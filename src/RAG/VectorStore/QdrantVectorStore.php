--- conflicted
+++ resolved
@@ -7,20 +7,14 @@
 use GuzzleHttp\Client;
 use GuzzleHttp\Exception\GuzzleException;
 use GuzzleHttp\RequestOptions;
-use NeuronAI\HasGuzzleClient;
 use NeuronAI\RAG\Document;
 
 class QdrantVectorStore implements VectorStoreInterface
 {
-    use HasGuzzleClient;
+    protected Client $client;
 
     public function __construct(
         protected string $collectionUrl, // like http://localhost:6333/collections/neuron-ai/
-<<<<<<< HEAD
-        protected string $key,
-        protected int    $topK = 4,
-    ) {}
-=======
         protected ?string $key = null,
         protected int $topK = 4,
     ) {
@@ -32,25 +26,9 @@
             ],
         ]);
     }
->>>>>>> 60bd8f6f
 
     public function initialize(int $size, string $distance, bool $override = false): void
     {
-<<<<<<< HEAD
-        $this->getClient()->put('points', [
-            RequestOptions::JSON => [
-                'points' => [
-                    [
-                        'id'      => $document->getId(),
-                        'payload' => [
-                            'content'    => $document->getContent(),
-                            'sourceType' => $document->getSourceType(),
-                            'sourceName' => $document->getSourceName(),
-                            'metadata'   => $document->metadata,
-                        ],
-                        'vector'  => $document->getEmbedding(),
-                    ],
-=======
         $response = $this->client->get('exists')->getBody()->getContents();
         $response = \json_decode($response, true);
 
@@ -67,7 +45,6 @@
                 'vectors' => [
                     'size' => $size,
                     'distance' => $distance,
->>>>>>> 60bd8f6f
                 ],
             ],
         ]);
@@ -94,41 +71,17 @@
      */
     public function addDocuments(array $documents): VectorStoreInterface
     {
-<<<<<<< HEAD
-        $points = array_map(fn($document) => [
-            'id'      => $document->getId(),
-=======
         $points = \array_map(fn (Document $document): array => [
             'id' => $document->getId(),
->>>>>>> 60bd8f6f
             'payload' => [
-                'content'    => $document->getContent(),
+                'content' => $document->getContent(),
                 'sourceType' => $document->getSourceType(),
                 'sourceName' => $document->getSourceName(),
                 ...$document->metadata,
             ],
-            'vector'  => $document->getEmbedding(),
+            'vector' => $document->getEmbedding(),
         ], $documents);
 
-<<<<<<< HEAD
-        $this->getClient()->put('points', [
-            RequestOptions::JSON => [
-                'operations' => [
-                    ['upsert' => compact('points')],
-                ],
-            ],
-        ]);
-    }
-
-    public function initClient(): Client
-    {
-        return new Client([
-            'base_uri' => trim($this->collectionUrl, '/') . '/',
-            'headers'  => [
-                'Content-Type' => 'application/json',
-                'api-key'      => $this->key,
-            ],
-=======
         $this->client->put('points', [
             RequestOptions::JSON => ['points' => $points]
         ]);
@@ -161,7 +114,6 @@
                     ]
                 ]
             ]
->>>>>>> 60bd8f6f
         ]);
 
         return $this;
@@ -169,22 +121,18 @@
 
     public function similaritySearch(array $embedding): iterable
     {
-        $response = $this->getClient()->post('points/search', [
+        $response = $this->client->post('points/search', [
             RequestOptions::JSON => [
-                'vector'       => $embedding,
-                'limit'        => $this->topK,
+                'vector' => $embedding,
+                'limit' => $this->topK,
                 'with_payload' => true,
-                'with_vector'  => true,
-            ],
+                'with_vector' => true,
+            ]
         ])->getBody()->getContents();
 
-        $response = json_decode($response, true);
+        $response = \json_decode($response, true);
 
-<<<<<<< HEAD
-        return array_map(static function (array $item) {
-=======
         return \array_map(function (array $item): Document {
->>>>>>> 60bd8f6f
             $document = new Document($item['payload']['content']);
             $document->id = $item['id'];
             $document->embedding = $item['vector'];
@@ -193,7 +141,7 @@
             $document->score = $item['score'];
 
             foreach ($item['payload'] as $name => $value) {
-                if (!in_array($name, ['content', 'sourceType', 'sourceName', 'score', 'embedding', 'id'])) {
+                if (!\in_array($name, ['content', 'sourceType', 'sourceName', 'score', 'embedding', 'id'])) {
                     $document->addMetadata($name, $value);
                 }
             }
