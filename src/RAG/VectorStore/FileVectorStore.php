<?php

declare(strict_types=1);

namespace NeuronAI\RAG\VectorStore;

use Generator;
use NeuronAI\Exceptions\VectorStoreException;
use NeuronAI\RAG\Document;
<<<<<<< HEAD
use NeuronAI\RAG\VectorStore\Search\SimilaritySearch;
use function array_map;
use function array_slice;
use function count;
use function file_put_contents;
use function is_dir;
use function json_decode;
use function json_encode;
use function usort;
=======
>>>>>>> 60bd8f6f

class FileVectorStore implements VectorStoreInterface
{
    /**
     * @throws VectorStoreException
     */
    public function __construct(
        protected string $directory,
        protected int    $topK = 4,
        protected string $name = 'neuron',
        protected string $ext = '.store'
    ) {
        if (!is_dir($this->directory)) {
            throw new VectorStoreException("Directory '{$this->directory}' does not exist");
        }
    }

<<<<<<< HEAD
    public function addDocument(Document $document): void
=======
    protected function getFilePath(): string
    {
        return $this->directory . \DIRECTORY_SEPARATOR . $this->name.$this->ext;
    }

    public function addDocument(Document $document): VectorStoreInterface
>>>>>>> 60bd8f6f
    {
        return $this->addDocuments([$document]);
    }

    public function addDocuments(array $documents): VectorStoreInterface
    {
        $this->appendToFile(
<<<<<<< HEAD
            array_map(static fn(Document $document) => $document->jsonSerialize(), $documents)
=======
            \array_map(fn (Document $document): array => $document->jsonSerialize(), $documents)
>>>>>>> 60bd8f6f
        );
        return $this;
    }

    public function deleteBySource(string $sourceType, string $sourceName): VectorStoreInterface
    {
        // Temporary file
        $tmpFile = $this->directory . \DIRECTORY_SEPARATOR . $this->name.'_tmp'.$this->ext;

        // Create a temporary file handle
        $tempHandle = \fopen($tmpFile, 'w');
        if (!$tempHandle) {
            throw new \RuntimeException("Cannot create temporary file: {$tmpFile}");
        }

        try {
            foreach ($this->getLine($this->getFilePath()) as $line) {
                $document = \json_decode((string) $line, true);

                if ($document['sourceType'] !== $sourceType || $document['sourceName'] !== $sourceName) {
                    \fwrite($tempHandle, (string) $line);
                }
            }
        } finally {
            \fclose($tempHandle);
        }

        // Replace the original file with the filtered version
        \unlink($this->getFilePath());
        if (!\rename($tmpFile, $this->getFilePath())) {
            throw new VectorStoreException(self::class." failed to replace original file.");
        }

        return $this;
    }

    public function similaritySearch(array $embedding): array
    {
        $topItems = [];

        foreach ($this->getLine($this->getFilePath()) as $document) {
<<<<<<< HEAD
            $document = json_decode($document, true);
=======
            $document = \json_decode((string) $document, true);
>>>>>>> 60bd8f6f

            if (empty($document['embedding'])) {
                throw new VectorStoreException("Document with the following content has no embedding: {$document['content']}");
            }
            $dist = VectorSimilarity::cosineDistance($embedding, $document['embedding']);

            $topItems[] = ['dist' => $dist, 'document' => $document];

<<<<<<< HEAD
            usort($topItems, fn($a, $b) => $a['dist'] <=> $b['dist']);
=======
            \usort($topItems, fn (array $a, array $b): int => $a['dist'] <=> $b['dist']);
>>>>>>> 60bd8f6f

            if (count($topItems) > $this->topK) {
                $topItems = array_slice($topItems, 0, $this->topK, true);
            }
        }

<<<<<<< HEAD
        return array_map(static function ($item) {
=======
        return \array_map(function (array $item): Document {
>>>>>>> 60bd8f6f
            $itemDoc = $item['document'];
            $document = new Document($itemDoc['content']);
            $document->embedding = $itemDoc['embedding'];
            $document->sourceType = $itemDoc['sourceType'];
            $document->sourceName = $itemDoc['sourceName'];
            $document->id = $itemDoc['id'];
            $document->score = VectorSimilarity::similarityFromDistance($item['dist']);
            $document->metadata = $itemDoc['metadata'] ?? [];

            return $document;
        }, $topItems);
    }

    protected function appendToFile(array $documents): void
<<<<<<< HEAD
    {
        file_put_contents(
            $this->getFilePath(),
            implode(PHP_EOL, array_map(fn(array $vector) => json_encode($vector), $documents)) . PHP_EOL,
            FILE_APPEND
        );
    }

    /**
     * @throws VectorStoreException
     */
    protected function cosineSimilarity(array $vector1, array $vector2): float
    {
        return SimilaritySearch::cosine($vector1, $vector2);
    }

    protected function getFilePath(): string
    {
        return $this->directory . DIRECTORY_SEPARATOR . $this->name . $this->ext;
    }

    protected function getLine($file): Generator
    {
        $f = fopen($file, 'rb');
=======
    {
        \file_put_contents(
            $this->getFilePath(),
            \implode(\PHP_EOL, \array_map(fn (array $vector) => \json_encode($vector), $documents)).\PHP_EOL,
            \FILE_APPEND
        );
    }

    protected function getLine(string $filename): \Generator
    {
        $f = \fopen($filename, 'r');
>>>>>>> 60bd8f6f

        try {
            while ($line = \fgets($f)) {
                yield $line;
            }
        } finally {
            \fclose($f);
        }
    }
}<|MERGE_RESOLUTION|>--- conflicted
+++ resolved
@@ -4,48 +4,28 @@
 
 namespace NeuronAI\RAG\VectorStore;
 
-use Generator;
 use NeuronAI\Exceptions\VectorStoreException;
 use NeuronAI\RAG\Document;
-<<<<<<< HEAD
-use NeuronAI\RAG\VectorStore\Search\SimilaritySearch;
-use function array_map;
-use function array_slice;
-use function count;
-use function file_put_contents;
-use function is_dir;
-use function json_decode;
-use function json_encode;
-use function usort;
-=======
->>>>>>> 60bd8f6f
 
 class FileVectorStore implements VectorStoreInterface
 {
-    /**
-     * @throws VectorStoreException
-     */
     public function __construct(
         protected string $directory,
-        protected int    $topK = 4,
+        protected int $topK = 4,
         protected string $name = 'neuron',
         protected string $ext = '.store'
     ) {
-        if (!is_dir($this->directory)) {
+        if (!\is_dir($this->directory)) {
             throw new VectorStoreException("Directory '{$this->directory}' does not exist");
         }
     }
 
-<<<<<<< HEAD
-    public function addDocument(Document $document): void
-=======
     protected function getFilePath(): string
     {
         return $this->directory . \DIRECTORY_SEPARATOR . $this->name.$this->ext;
     }
 
     public function addDocument(Document $document): VectorStoreInterface
->>>>>>> 60bd8f6f
     {
         return $this->addDocuments([$document]);
     }
@@ -53,11 +33,7 @@
     public function addDocuments(array $documents): VectorStoreInterface
     {
         $this->appendToFile(
-<<<<<<< HEAD
-            array_map(static fn(Document $document) => $document->jsonSerialize(), $documents)
-=======
             \array_map(fn (Document $document): array => $document->jsonSerialize(), $documents)
->>>>>>> 60bd8f6f
         );
         return $this;
     }
@@ -99,11 +75,7 @@
         $topItems = [];
 
         foreach ($this->getLine($this->getFilePath()) as $document) {
-<<<<<<< HEAD
-            $document = json_decode($document, true);
-=======
             $document = \json_decode((string) $document, true);
->>>>>>> 60bd8f6f
 
             if (empty($document['embedding'])) {
                 throw new VectorStoreException("Document with the following content has no embedding: {$document['content']}");
@@ -112,22 +84,14 @@
 
             $topItems[] = ['dist' => $dist, 'document' => $document];
 
-<<<<<<< HEAD
-            usort($topItems, fn($a, $b) => $a['dist'] <=> $b['dist']);
-=======
             \usort($topItems, fn (array $a, array $b): int => $a['dist'] <=> $b['dist']);
->>>>>>> 60bd8f6f
 
-            if (count($topItems) > $this->topK) {
-                $topItems = array_slice($topItems, 0, $this->topK, true);
+            if (\count($topItems) > $this->topK) {
+                $topItems = \array_slice($topItems, 0, $this->topK, true);
             }
         }
 
-<<<<<<< HEAD
-        return array_map(static function ($item) {
-=======
         return \array_map(function (array $item): Document {
->>>>>>> 60bd8f6f
             $itemDoc = $item['document'];
             $document = new Document($itemDoc['content']);
             $document->embedding = $itemDoc['embedding'];
@@ -142,32 +106,6 @@
     }
 
     protected function appendToFile(array $documents): void
-<<<<<<< HEAD
-    {
-        file_put_contents(
-            $this->getFilePath(),
-            implode(PHP_EOL, array_map(fn(array $vector) => json_encode($vector), $documents)) . PHP_EOL,
-            FILE_APPEND
-        );
-    }
-
-    /**
-     * @throws VectorStoreException
-     */
-    protected function cosineSimilarity(array $vector1, array $vector2): float
-    {
-        return SimilaritySearch::cosine($vector1, $vector2);
-    }
-
-    protected function getFilePath(): string
-    {
-        return $this->directory . DIRECTORY_SEPARATOR . $this->name . $this->ext;
-    }
-
-    protected function getLine($file): Generator
-    {
-        $f = fopen($file, 'rb');
-=======
     {
         \file_put_contents(
             $this->getFilePath(),
@@ -179,7 +117,6 @@
     protected function getLine(string $filename): \Generator
     {
         $f = \fopen($filename, 'r');
->>>>>>> 60bd8f6f
 
         try {
             while ($line = \fgets($f)) {
