--- conflicted
+++ resolved
@@ -78,18 +78,10 @@
 
         $newInstructions .= '<EXTRA-CONTEXT>';
         foreach ($documents as $document) {
-<<<<<<< HEAD
-            $context .= $document->content . ' ';
-=======
             $newInstructions .= $document->content.PHP_EOL.PHP_EOL;
->>>>>>> 15fb1987
         }
         $newInstructions .= '</EXTRA-CONTEXT>';
 
-<<<<<<< HEAD
-        return $this->withInstructions(
-            $this->instructions() . PHP_EOL . PHP_EOL . "# EXTRA INFORMATION AND CONTEXT" . PHP_EOL . $context
-=======
         $this->withInstructions(\trim($newInstructions));
         $this->notify('rag-instructions-changed', new InstructionsChanged($originalInstructions, $this->instructions()));
 
@@ -103,63 +95,4 @@
     {
         return $this->withDocumentsContext($documents);
     }
-
-    /**
-     * Retrieve relevant documents from the vector store.
-     *
-     * @return array<Document>
-     */
-    public function retrieveDocuments(Message $question): array
-    {
-        $this->notify('rag-vectorstore-searching', new VectorStoreSearching($question));
-
-        $docs = $this->resolveVectorStore()->similaritySearch(
-            $this->resolveEmbeddingsProvider()->embedText($question->getContent())
-        );
-
-        $retrievedDocs = [];
-
-        foreach ($docs as $doc) {
-            //md5 for removing duplicates
-            $retrievedDocs[\md5($doc->content)] = $doc;
-        }
-
-        $retrievedDocs = \array_values($retrievedDocs);
-
-        $this->notify('rag-vectorstore-result', new VectorStoreResult($question, $retrievedDocs));
-
-        return $this->applyPostProcessors($question, $retrievedDocs);
-    }
-
-    /**
-     * Apply a series of postprocessors to the retrieved documents.
-     *
-     * @param Message $question The question to process the documents for.
-     * @param array<Document> $documents The documents to process.
-     * @return array<Document> The processed documents.
-     */
-    protected function applyPostProcessors(Message $question, array $documents): array
-    {
-        foreach ($this->postProcessors() as $processor) {
-            $this->notify('rag-postprocessing', new PostProcessing($processor::class, $question, $documents));
-            $documents = $processor->process($question, $documents);
-            $this->notify('rag-postprocessed', new PostProcessed($processor::class, $question, $documents));
-        }
-
-        return $documents;
-    }
-
-    /**
-     * Feed the vector store with documents.
-     *
-     * @param array<Document> $documents
-     * @return void
-     */
-    public function addDocuments(array $documents): void
-    {
-        $this->resolveVectorStore()->addDocuments(
-            $this->resolveEmbeddingsProvider()->embedDocuments($documents)
->>>>>>> 15fb1987
-        );
-    }
 }