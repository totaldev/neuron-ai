--- conflicted
+++ resolved
@@ -9,8 +9,6 @@
 use NeuronAI\Exceptions\AgentException;
 use NeuronAI\Observability\Events\InstructionsChanged;
 use NeuronAI\Observability\Events\InstructionsChanging;
-use NeuronAI\Observability\Events\VectorStoreResult;
-use NeuronAI\Observability\Events\VectorStoreSearching;
 use NeuronAI\Exceptions\MissingCallbackParameter;
 use NeuronAI\Exceptions\ToolCallableNotSet;
 use NeuronAI\Providers\AIProviderInterface;
@@ -21,17 +19,7 @@
  */
 class RAG extends Agent
 {
-<<<<<<< HEAD
     use VectorSearchTrait;
-=======
-    use ResolveVectorStore;
-    use ResolveEmbeddingProvider;
-
-    /**
-     * @var PostprocessorInterface[]
-     */
-    protected array $postProcessors = [];
->>>>>>> f112b6fc
 
     /**
      * @throws MissingCallbackParameter
@@ -104,89 +92,4 @@
     {
         return $this->withDocumentsContext($documents);
     }
-<<<<<<< HEAD
-=======
-
-    /**
-     * Retrieve relevant documents from the vector store.
-     *
-     * @return Document[]
-     */
-    public function retrieveDocuments(Message $question): array
-    {
-        $this->notify('rag-vectorstore-searching', new VectorStoreSearching($question));
-
-        $documents = $this->resolveVectorStore()->similaritySearch(
-            $this->resolveEmbeddingsProvider()->embedText($question->getContent()),
-        );
-
-        $retrievedDocs = [];
-
-        foreach ($documents as $document) {
-            //md5 for removing duplicates
-            $retrievedDocs[\md5($document->getContent())] = $document;
-        }
-
-        $retrievedDocs = \array_values($retrievedDocs);
-
-        $this->notify('rag-vectorstore-result', new VectorStoreResult($question, $retrievedDocs));
-
-        return $this->applyPostProcessors($question, $retrievedDocs);
-    }
-
-    /**
-     * Apply a series of postprocessors to the retrieved documents.
-     *
-     * @param Message $question The question to process the documents for.
-     * @param Document[] $documents The documents to process.
-     * @return Document[] The processed documents.
-     */
-    protected function applyPostProcessors(Message $question, array $documents): array
-    {
-        foreach ($this->postProcessors() as $processor) {
-            $this->notify('rag-postprocessing', new PostProcessing($processor::class, $question, $documents));
-            $documents = $processor->process($question, $documents);
-            $this->notify('rag-postprocessed', new PostProcessed($processor::class, $question, $documents));
-        }
-
-        return $documents;
-    }
-
-    /**
-     * Feed the vector store with documents.
-     *
-     * @param Document[] $documents
-     * @return void
-     */
-    public function addDocuments(array $documents): void
-    {
-        $this->resolveVectorStore()->addDocuments(
-            $this->resolveEmbeddingsProvider()->embedDocuments($documents)
-        );
-    }
-
-    /**
-     * @throws AgentException
-     */
-    public function setPostProcessors(array $postProcessors): RAG
-    {
-        foreach ($postProcessors as $processor) {
-            if (! $processor instanceof PostProcessorInterface) {
-                throw new AgentException($processor::class." must implement PostProcessorInterface");
-            }
-
-            $this->postProcessors[] = $processor;
-        }
-
-        return $this;
-    }
-
-    /**
-     * @return PostProcessorInterface[]
-     */
-    protected function postProcessors(): array
-    {
-        return $this->postProcessors;
-    }
->>>>>>> f112b6fc
 }