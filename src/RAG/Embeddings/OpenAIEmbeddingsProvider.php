--- conflicted
+++ resolved
@@ -8,47 +8,38 @@
 
 class OpenAIEmbeddingsProvider extends AbstractEmbeddingsProvider
 {
+    protected Client $client;
+
     protected string $baseUri = 'https://api.openai.com/v1/embeddings';
 
     public function __construct(
         protected string $key,
         protected string $model,
-        protected int    $dimensions = 1024
-    ) {}
+        protected int $dimensions = 1024
+    ) {
+        $this->client = new Client([
+            'base_uri' => $this->baseUri,
+            'headers' => [
+                'Accept' => 'application/json',
+                'Content-Type' => 'application/json',
+                'Authorization' => 'Bearer ' . $this->key,
+            ]
+        ]);
+    }
 
     public function embedText(string $text): array
     {
-        $response = $this->getClient()->post('', [
+        $response = $this->client->post('', [
             'json' => [
-                'model'           => $this->model,
-                'input'           => $text,
+                'model' => $this->model,
+                'input' => $text,
                 'encoding_format' => 'float',
-<<<<<<< HEAD
-                'dimensions'      => $this->dimensions,
-            ],
-        ]);
-
-        $response = json_decode($response->getBody()->getContents(), true, JSON_UNESCAPED_UNICODE);
-=======
                 'dimensions' => $this->dimensions,
             ]
         ])->getBody()->getContents();
 
         $response = \json_decode($response, true);
->>>>>>> 60bd8f6f
 
         return $response['data'][0]['embedding'];
     }
-
-    public function initClient(): Client
-    {
-        return new Client([
-            'base_uri' => $this->baseUri,
-            'headers'  => [
-                'Accept'        => 'application/json',
-                'Content-Type'  => 'application/json',
-                'Authorization' => 'Bearer ' . $this->key,
-            ],
-        ]);
-    }
 }