<?php

declare(strict_types=1);

namespace NeuronAI\RAG\Embeddings;

use GuzzleHttp\Client;
use GuzzleHttp\RequestOptions;

class OllamaEmbeddingsProvider extends AbstractEmbeddingsProvider
{
    public function __construct(
        protected string $model,
        protected string $url = 'http://localhost:11434/api',
<<<<<<< HEAD
        protected array  $parameters = [],
    ) {}
=======
        protected array $parameters = [],
    ) {
        $this->client = new Client(['base_uri' => \trim($this->url, '/').'/']);
    }
>>>>>>> 60bd8f6f

    public function embedText(string $text): array
    {
        $response = $this->getClient()->post('embed', [
            RequestOptions::JSON => [
                'model' => $this->model,
                'input' => $text,
                ...$this->parameters,
            ],
        ])->getBody()->getContents();

        $response = \json_decode($response, true);

        return $response['embeddings'][0];
    }

    public function initClient(): Client
    {
        return new Client(['base_uri' => trim($this->url, '/') . '/']);
    }
}<|MERGE_RESOLUTION|>--- conflicted
+++ resolved
@@ -9,36 +9,28 @@
 
 class OllamaEmbeddingsProvider extends AbstractEmbeddingsProvider
 {
+    protected Client $client;
+
     public function __construct(
         protected string $model,
         protected string $url = 'http://localhost:11434/api',
-<<<<<<< HEAD
-        protected array  $parameters = [],
-    ) {}
-=======
         protected array $parameters = [],
     ) {
         $this->client = new Client(['base_uri' => \trim($this->url, '/').'/']);
     }
->>>>>>> 60bd8f6f
 
     public function embedText(string $text): array
     {
-        $response = $this->getClient()->post('embed', [
+        $response = $this->client->post('embed', [
             RequestOptions::JSON => [
                 'model' => $this->model,
                 'input' => $text,
                 ...$this->parameters,
-            ],
+            ]
         ])->getBody()->getContents();
 
         $response = \json_decode($response, true);
 
         return $response['embeddings'][0];
     }
-
-    public function initClient(): Client
-    {
-        return new Client(['base_uri' => trim($this->url, '/') . '/']);
-    }
 }