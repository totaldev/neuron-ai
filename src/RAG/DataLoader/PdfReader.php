--- conflicted
+++ resolved
@@ -4,17 +4,17 @@
 
 namespace NeuronAI\RAG\DataLoader;
 
-use Spatie\PdfToText\Pdf;
+use NeuronAI\Exceptions\DataReaderException;
+use Symfony\Component\Process\Exception\ProcessFailedException;
+use Symfony\Component\Process\Process;
 
 /**
  * Requires pdftotext php extension.
  *
  * https://en.wikipedia.org/wiki/Pdftotext
  */
-class PdfReader extends Pdf implements ReaderInterface
+class PdfReader implements ReaderInterface
 {
-<<<<<<< HEAD
-=======
     protected string $pdf;
 
     protected string $binPath;
@@ -40,7 +40,6 @@
         }
     }
 
->>>>>>> 60bd8f6f
     public function setBinPath(string $binPath): self
     {
         if (!\is_executable($binPath)) {
@@ -49,8 +48,6 @@
         $this->binPath = $binPath;
         return $this;
     }
-<<<<<<< HEAD
-=======
 
     protected function findPdfToText(): string
     {
@@ -154,5 +151,4 @@
 
         return $instance->text();
     }
->>>>>>> 60bd8f6f
 }