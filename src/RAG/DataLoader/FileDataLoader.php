<?php

declare(strict_types=1);

namespace NeuronAI\RAG\DataLoader;

use Exception;
use NeuronAI\RAG\Document;
use Throwable;

class FileDataLoader extends AbstractDataLoader
{
    /**
     * @var array<string, ReaderInterface>
     */
    protected array $readers = [];

    public function __construct(protected string $path, array $readers = [])
    {
        parent::__construct();
        $this->setReaders($readers);
    }

    public function addReader(string $fileExtension, ReaderInterface $reader): self
    {
        $this->readers[$fileExtension] = $reader;

<<<<<<< HEAD
=======
    public function setReaders(array $readers): self
    {
        $this->readers = $readers;
>>>>>>> 60bd8f6f
        return $this;
    }

    public function getDocuments(): array
    {
<<<<<<< HEAD
        if (!file_exists($this->path)) {
=======
        if (! \file_exists($this->path)) {
>>>>>>> 60bd8f6f
            return [];
        }

        // If it's a directory
        if (\is_dir($this->path)) {
            return $this->getDocumentsFromDirectory($this->path);
        }

        // If it's a file
        try {
<<<<<<< HEAD
            return [$this->getDocument($this->getContentFromFile($this->path), $this->path)];
        } catch (Throwable) {
=======
            return $this->splitter->splitDocument($this->getDocument($this->getContentFromFile($this->path), $this->path));
        } catch (\Throwable) {
>>>>>>> 60bd8f6f
            return [];
        }
    }

    /**
     * @param array $readers
     * @return FileDataLoader
     */
    public function setReaders(array $readers): self
    {
<<<<<<< HEAD
        $this->readers = $readers;

        return $this;
=======
        $documents = [];
        // Open the directory
        if ($handle = \opendir($directory)) {
            // Read the directory contents
            while (($entry = \readdir($handle)) !== false) {
                $fullPath = $directory.'/'.$entry;
                if ($entry !== '.' && $entry !== '..') {
                    if (\is_dir($fullPath)) {
                        $documents = [...$documents, ...$this->getDocumentsFromDirectory($fullPath)];
                    } else {
                        try {
                            $documents[] = $this->getDocument($this->getContentFromFile($fullPath), $entry);
                        } catch (\Throwable) {
                        }
                    }
                }
            }

            // Close the directory
            \closedir($handle);
        }

        return $this->splitter->splitDocuments($documents);
>>>>>>> 60bd8f6f
    }

    /**
     * Transform files to plain text.
     *
     * Supported PDF and plain text files.
     *
     * @throws Exception
     */
    protected function getContentFromFile(string $path): string|false
    {
        $fileExtension = \strtolower(\pathinfo($path, \PATHINFO_EXTENSION));

        if (array_key_exists($fileExtension, $this->readers)) {
            $reader = $this->readers[$fileExtension];

            return $reader::getText($path);
        }

        return TextFileReader::getText($path);
    }

    protected function getDocument(string $content, string $entry): Document
    {
        $document = new Document($content);
        $document->sourceType = 'files';
        $document->sourceName = $entry;

        return $document;
    }

    protected function getDocumentsFromDirectory(string $directory): array
    {
        $documents = [];
        // Open the directory
        if ($handle = opendir($directory)) {
            // Read the directory contents
            while (($entry = readdir($handle)) !== false) {
                $fullPath = $directory . '/' . $entry;
                if ($entry !== '.' && $entry !== '..') {
                    if (is_dir($fullPath)) {
                        $documents = [...$documents, ...$this->getDocumentsFromDirectory($fullPath)];
                    } else {
                        try {
                            $documents[] = $this->getDocument($this->getContentFromFile($fullPath), $entry);
                        } catch (Throwable) {
                        }
                    }
                }
            }

            // Close the directory
            closedir($handle);
        }

        return DocumentSplitter::splitDocuments(
            $documents,
            $this->maxLength,
            $this->separator,
            $this->wordOverlap
        );
    }
}<|MERGE_RESOLUTION|>--- conflicted
+++ resolved
@@ -4,9 +4,7 @@
 
 namespace NeuronAI\RAG\DataLoader;
 
-use Exception;
 use NeuronAI\RAG\Document;
-use Throwable;
 
 class FileDataLoader extends AbstractDataLoader
 {
@@ -24,23 +22,18 @@
     public function addReader(string $fileExtension, ReaderInterface $reader): self
     {
         $this->readers[$fileExtension] = $reader;
+        return $this;
+    }
 
-<<<<<<< HEAD
-=======
     public function setReaders(array $readers): self
     {
         $this->readers = $readers;
->>>>>>> 60bd8f6f
         return $this;
     }
 
     public function getDocuments(): array
     {
-<<<<<<< HEAD
-        if (!file_exists($this->path)) {
-=======
         if (! \file_exists($this->path)) {
->>>>>>> 60bd8f6f
             return [];
         }
 
@@ -51,28 +44,14 @@
 
         // If it's a file
         try {
-<<<<<<< HEAD
-            return [$this->getDocument($this->getContentFromFile($this->path), $this->path)];
-        } catch (Throwable) {
-=======
             return $this->splitter->splitDocument($this->getDocument($this->getContentFromFile($this->path), $this->path));
         } catch (\Throwable) {
->>>>>>> 60bd8f6f
             return [];
         }
     }
 
-    /**
-     * @param array $readers
-     * @return FileDataLoader
-     */
-    public function setReaders(array $readers): self
+    protected function getDocumentsFromDirectory(string $directory): array
     {
-<<<<<<< HEAD
-        $this->readers = $readers;
-
-        return $this;
-=======
         $documents = [];
         // Open the directory
         if ($handle = \opendir($directory)) {
@@ -96,7 +75,6 @@
         }
 
         return $this->splitter->splitDocuments($documents);
->>>>>>> 60bd8f6f
     }
 
     /**
@@ -104,20 +82,20 @@
      *
      * Supported PDF and plain text files.
      *
-     * @throws Exception
+     * @throws \Exception
      */
     protected function getContentFromFile(string $path): string|false
     {
         $fileExtension = \strtolower(\pathinfo($path, \PATHINFO_EXTENSION));
 
-        if (array_key_exists($fileExtension, $this->readers)) {
+        if (\array_key_exists($fileExtension, $this->readers)) {
             $reader = $this->readers[$fileExtension];
-
             return $reader::getText($path);
         }
 
         return TextFileReader::getText($path);
     }
+
 
     protected function getDocument(string $content, string $entry): Document
     {
@@ -127,36 +105,4 @@
 
         return $document;
     }
-
-    protected function getDocumentsFromDirectory(string $directory): array
-    {
-        $documents = [];
-        // Open the directory
-        if ($handle = opendir($directory)) {
-            // Read the directory contents
-            while (($entry = readdir($handle)) !== false) {
-                $fullPath = $directory . '/' . $entry;
-                if ($entry !== '.' && $entry !== '..') {
-                    if (is_dir($fullPath)) {
-                        $documents = [...$documents, ...$this->getDocumentsFromDirectory($fullPath)];
-                    } else {
-                        try {
-                            $documents[] = $this->getDocument($this->getContentFromFile($fullPath), $entry);
-                        } catch (Throwable) {
-                        }
-                    }
-                }
-            }
-
-            // Close the directory
-            closedir($handle);
-        }
-
-        return DocumentSplitter::splitDocuments(
-            $documents,
-            $this->maxLength,
-            $this->separator,
-            $this->wordOverlap
-        );
-    }
 }