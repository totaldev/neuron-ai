--- conflicted
+++ resolved
@@ -6,16 +6,13 @@
 use GuzzleHttp\RequestOptions;
 use NeuronAI\Chat\Messages\Message;
 use NeuronAI\RAG\Document;
-use function array_map;
-use function json_decode;
 
 class JinaRerankerPostProcessor implements PostProcessorInterface
 {
     protected Client $client;
 
     public function __construct(
-<<<<<<< HEAD
-        string           $key,
+        protected string $key,
         protected string $model = 'jina-reranker-v2-base-multilingual',
         protected int    $topN = 3
     ) {}
@@ -28,26 +25,6 @@
                 'Accept'        => 'application/json',
                 'Content-Type'  => 'application/json',
                 'Authorization' => 'Bearer ' . $this->key,
-=======
-        protected string $key,
-        protected string $model = 'jina-reranker-v2-base-multilingual',
-        protected int $topN = 3
-    ) {
-    }
-
-    protected function getClient(): Client
-    {
-        if (isset($this->client)) {
-            return $this->client;
-        }
-
-        return $this->client = new Client([
-            'base_uri' => 'https://api.jina.ai/v1/',
-            'headers' => [
-                'Accept' => 'application/json',
-                'Content-Type' => 'application/json',
-                'Authorization' => 'Bearer '.$this->key,
->>>>>>> f112b6fc
             ],
         ]);
     }
@@ -57,17 +34,10 @@
     {
         $response = $this->getClient()->post('rerank', [
             RequestOptions::JSON => [
-<<<<<<< HEAD
                 'model'            => $this->model,
                 'query'            => $question->getContent(),
                 'top_n'            => $this->topN,
-                'documents'        => array_map(fn(Document $document) => ['text' => $document->content], $documents),
-=======
-                'model' => $this->model,
-                'query' => $question->getContent(),
-                'top_n' => $this->topN,
-                'documents' => \array_map(fn (Document $document) => ['text' => $document->getContent()], $documents),
->>>>>>> f112b6fc
+                'documents'        => \array_map(fn(Document $document) => ['text' => $document->getContent()], $documents),
                 'return_documents' => false,
             ],
         ])->getBody()->getContents();
@@ -76,12 +46,8 @@
 
         return array_map(function ($item) use ($documents) {
             $document = $documents[$item['index']];
-<<<<<<< HEAD
-            $document->score = $item['relevance_score'];
+            $document->setScore($item['relevance_score']);
 
-=======
-            $document->setScore($item['relevance_score']);
->>>>>>> f112b6fc
             return $document;
         }, $result['results']);
     }
