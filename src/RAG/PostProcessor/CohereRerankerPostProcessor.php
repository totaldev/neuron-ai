<?php

namespace NeuronAI\RAG\PostProcessor;

use GuzzleHttp\Client;
use GuzzleHttp\RequestOptions;
use NeuronAI\Chat\Messages\Message;
use NeuronAI\RAG\Document;
use function array_map;
use function json_decode;

class CohereRerankerPostProcessor implements PostProcessorInterface
{
    protected Client $client;

    public function __construct(
<<<<<<< HEAD
        string           $key,
        protected string $model = 'rerank-v3.5',
        protected int    $topN = 3
    ) {}

    public function initClient(): Client
    {
        return new Client([
            'base_uri' => 'https://api.cohere.com/v2/',
            'headers'  => [
                'Accept'        => 'application/json',
                'Content-Type'  => 'application/json',
                'Authorization' => 'Bearer ' . $this->key,
=======
        protected string $key,
        protected string $model = 'rerank-v3.5',
        protected int $topN = 3
    ) {
    }

    protected function getClient(): Client
    {
        if (isset($this->client)) {
            return $this->client;
        }
        return $this->client = new Client([
            'base_uri' => 'https://api.cohere.com/v2/',
            'headers' => [
                'Accept' => 'application/json',
                'Content-Type' => 'application/json',
                'Authorization' => 'Bearer '.$this->key,
>>>>>>> f112b6fc
            ],
        ]);
    }


    public function process(Message $question, array $documents): array
    {
        $response = $this->getClient()->post('rerank', [
            RequestOptions::JSON => [
<<<<<<< HEAD
                'model'     => $this->model,
                'query'     => $question->getContent(),
                'top_n'     => $this->topN,
                'documents' => array_map(fn(Document $document) => $document->content, $documents),
=======
                'model' => $this->model,
                'query' => $question->getContent(),
                'top_n' => $this->topN,
                'documents' => \array_map(fn (Document $document) => $document->getContent(), $documents),
>>>>>>> f112b6fc
            ],
        ])->getBody()->getContents();

        $result = json_decode($response, true);

        return array_map(function ($item) use ($documents) {
            $document = $documents[$item['index']];
<<<<<<< HEAD
            $document->score = $item['relevance_score'];

=======
            $document->setScore($item['relevance_score']);
>>>>>>> f112b6fc
            return $document;
        }, $result['results']);
    }

    public function setClient(Client $client): PostProcessorInterface
    {
        $this->client = $client;
        return $this;
    }
}<|MERGE_RESOLUTION|>--- conflicted
+++ resolved
@@ -14,8 +14,7 @@
     protected Client $client;
 
     public function __construct(
-<<<<<<< HEAD
-        string           $key,
+        protected string $key,
         protected string $model = 'rerank-v3.5',
         protected int    $topN = 3
     ) {}
@@ -28,25 +27,6 @@
                 'Accept'        => 'application/json',
                 'Content-Type'  => 'application/json',
                 'Authorization' => 'Bearer ' . $this->key,
-=======
-        protected string $key,
-        protected string $model = 'rerank-v3.5',
-        protected int $topN = 3
-    ) {
-    }
-
-    protected function getClient(): Client
-    {
-        if (isset($this->client)) {
-            return $this->client;
-        }
-        return $this->client = new Client([
-            'base_uri' => 'https://api.cohere.com/v2/',
-            'headers' => [
-                'Accept' => 'application/json',
-                'Content-Type' => 'application/json',
-                'Authorization' => 'Bearer '.$this->key,
->>>>>>> f112b6fc
             ],
         ]);
     }
@@ -56,17 +36,10 @@
     {
         $response = $this->getClient()->post('rerank', [
             RequestOptions::JSON => [
-<<<<<<< HEAD
                 'model'     => $this->model,
                 'query'     => $question->getContent(),
                 'top_n'     => $this->topN,
-                'documents' => array_map(fn(Document $document) => $document->content, $documents),
-=======
-                'model' => $this->model,
-                'query' => $question->getContent(),
-                'top_n' => $this->topN,
-                'documents' => \array_map(fn (Document $document) => $document->getContent(), $documents),
->>>>>>> f112b6fc
+                'documents' => \array_map(static fn(Document $document) => $document->getContent(), $documents),
             ],
         ])->getBody()->getContents();
 
@@ -74,12 +47,8 @@
 
         return array_map(function ($item) use ($documents) {
             $document = $documents[$item['index']];
-<<<<<<< HEAD
-            $document->score = $item['relevance_score'];
+            $document->setScore($item['relevance_score']);
 
-=======
-            $document->setScore($item['relevance_score']);
->>>>>>> f112b6fc
             return $document;
         }, $result['results']);
     }
