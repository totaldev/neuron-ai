--- conflicted
+++ resolved
@@ -7,65 +7,54 @@
 use GuzzleHttp\Client;
 use GuzzleHttp\RequestOptions;
 use NeuronAI\Chat\Messages\Message;
-use NeuronAI\HasGuzzleClient;
 use NeuronAI\RAG\Document;
 
 class CohereRerankerPostProcessor implements PostProcessorInterface
 {
-    use HasGuzzleClient;
+    protected Client $client;
 
     public function __construct(
         protected string $key,
         protected string $model = 'rerank-v3.5',
-        protected int    $topN = 3
-    ) {}
+        protected int $topN = 3
+    ) {
+    }
 
-    public function initClient(): Client
+    protected function getClient(): Client
     {
-<<<<<<< HEAD
-        return new Client([
-=======
         return $this->client ?? $this->client = new Client([
->>>>>>> 60bd8f6f
             'base_uri' => 'https://api.cohere.com/v2/',
-            'headers'  => [
-                'Accept'        => 'application/json',
-                'Content-Type'  => 'application/json',
-                'Authorization' => 'Bearer ' . $this->key,
+            'headers' => [
+                'Accept' => 'application/json',
+                'Content-Type' => 'application/json',
+                'Authorization' => 'Bearer '.$this->key,
             ],
         ]);
     }
-
 
     public function process(Message $question, array $documents): array
     {
         $response = $this->getClient()->post('rerank', [
             RequestOptions::JSON => [
-<<<<<<< HEAD
-                'model'     => $this->model,
-                'query'     => $question->getContent(),
-                'top_n'     => $this->topN,
-                'documents' => array_map(static fn(Document $document) => $document->getContent(), $documents),
-=======
                 'model' => $this->model,
                 'query' => $question->getContent(),
                 'top_n' => $this->topN,
                 'documents' => \array_map(fn (Document $document): string => $document->getContent(), $documents),
->>>>>>> 60bd8f6f
             ],
         ])->getBody()->getContents();
 
-        $result = json_decode($response, true);
+        $result = \json_decode($response, true);
 
-<<<<<<< HEAD
-        return array_map(static function ($item) use ($documents) {
-=======
         return \array_map(function (array $item) use ($documents): Document {
->>>>>>> 60bd8f6f
             $document = $documents[$item['index']];
             $document->setScore($item['relevance_score']);
-
             return $document;
         }, $result['results']);
     }
+
+    public function setClient(Client $client): PostProcessorInterface
+    {
+        $this->client = $client;
+        return $this;
+    }
 }