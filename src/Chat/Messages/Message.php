<?php

namespace NeuronAI\Chat\Messages;

class Message implements \JsonSerializable
{
<<<<<<< HEAD
    public const ROLE_USER = 'user';
    public const ROLE_ASSISTANT = 'assistant';
    public const ROLE_MODEL = 'model';
    public const ROLE_TOOL = 'tool';
    public const ROLE_SYSTEM = 'system';
=======
    const ROLE_USER = 'user';
    const ROLE_ASSISTANT = 'assistant';
    const ROLE_MODEL = 'model';
    const ROLE_TOOL = 'tool';
    const ROLE_SYSTEM = 'system';
    const ROLE_DEVELOPER = 'developer';
>>>>>>> 4d151918

    protected ?Usage $usage = null;
    protected array $images = [];

    protected array $meta = [];

    public function __construct(
        protected string $role,
        protected array|string|int|float|null $content = null
    ) {
    }

    public function getRole(): string
    {
        return $this->role;
    }

    public function setRole(string $role): Message
    {
        $this->role = $role;
        return $this;
    }

    public function getContent(): mixed
    {
        return $this->content;
    }

    public function setContent(mixed $content): Message
    {
        $this->content = $content;
        return $this;
    }

    /**
     * @return array<Image>
     */
    public function getImages(): array
    {
        return $this->images;
    }

    public function addImage(Image $image): Message
    {
        $this->images[] = $image;
        return $this;
    }

    public function getUsage(): ?Usage
    {
        return $this->usage;
    }

    public function setUsage(Usage $usage): static
    {
        $this->usage = $usage;
        return $this;
    }

    public function addMetadata(string $key, string|array|null $value): Message
    {
        $this->meta[$key] = $value;
        return $this;
    }

    public function jsonSerialize(): array
    {
        $data = [
            'role' => $this->getRole(),
            'content' => $this->getContent()
        ];

        if ($this->getUsage()) {
            $data['usage'] = $this->getUsage()->jsonSerialize();
        }

        if (!empty($this->getImages())) {
            $data['images'] = \array_map(fn (Image $image) => $image->jsonSerialize(), $this->getImages());
        }

        return \array_merge($this->meta, $data);
    }
}<|MERGE_RESOLUTION|>--- conflicted
+++ resolved
@@ -4,20 +4,12 @@
 
 class Message implements \JsonSerializable
 {
-<<<<<<< HEAD
-    public const ROLE_USER = 'user';
-    public const ROLE_ASSISTANT = 'assistant';
-    public const ROLE_MODEL = 'model';
-    public const ROLE_TOOL = 'tool';
-    public const ROLE_SYSTEM = 'system';
-=======
     const ROLE_USER = 'user';
     const ROLE_ASSISTANT = 'assistant';
     const ROLE_MODEL = 'model';
     const ROLE_TOOL = 'tool';
     const ROLE_SYSTEM = 'system';
     const ROLE_DEVELOPER = 'developer';
->>>>>>> 4d151918
 
     protected ?Usage $usage = null;
     protected array $images = [];
