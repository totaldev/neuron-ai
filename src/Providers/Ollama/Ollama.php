--- conflicted
+++ resolved
@@ -10,14 +10,7 @@
 use NeuronAI\Providers\HandleWithTools;
 use NeuronAI\Providers\MessageMapperInterface;
 use NeuronAI\Tools\ToolInterface;
-<<<<<<< HEAD
-use NeuronAI\Tools\ToolProperty;
-use stdClass;
-use function array_map;
-use function array_reduce;
-=======
 use NeuronAI\Tools\ToolPropertyInterface;
->>>>>>> 15fb1987
 
 class Ollama implements AIProviderInterface
 {
@@ -27,6 +20,8 @@
     use HandleStream;
     use HandleStructured;
 
+    protected ?string $system = null;
+
     /**
      * The component responsible for mapping the NeuronAI Message to the AI provider format.
      *
@@ -34,71 +29,14 @@
      */
     protected MessageMapperInterface $messageMapper;
 
-    protected ?string $system = null;
-
     public function __construct(
         protected string $url, // http://localhost:11434/api
         protected string $model,
-        protected array  $parameters = [],
-    ) {}
-
-    protected function generateToolsPayload(): array
-    {
-        return array_map(function (ToolInterface $tool) {
-            $payload = [
-                'type'     => 'function',
-                'function' => [
-                    'name'        => $tool->getName(),
-                    'description' => $tool->getDescription(),
-                    'parameters'  => [
-                        'type'       => 'object',
-                        'properties' => new stdClass(),
-                        'required'   => [],
-                    ],
-                ],
-            ];
-
-<<<<<<< HEAD
-            $properties = array_reduce($tool->getProperties(), function (array $carry, ToolProperty $property) {
-                $carry[$property->getName()] = [
-                    'type'        => $property->getType(),
-=======
-            $properties = \array_reduce($tool->getProperties(), function (array $carry, ToolPropertyInterface $property) {
-                $carry[$property->getName()] = [
-                    'type' => $property->getType()->value,
->>>>>>> 15fb1987
-                    'description' => $property->getDescription(),
-                ];
-
-                return $carry;
-            }, []);
-
-            if (!empty($properties)) {
-                $payload['function']['parameters'] = [
-                    'type'       => 'object',
-                    'properties' => $properties,
-                    'required'   => $tool->getRequiredProperties(),
-                ];
-            }
-
-            return $payload;
-        }, $this->tools);
-    }
-
-    public function initClient(): Client
-    {
-        return new Client([
-            'base_uri' => trim($this->url, '/') . '/',
+        protected array $parameters = [],
+    ) {
+        $this->client = new Client([
+            'base_uri' => trim($this->url, '/').'/',
         ]);
-    }
-
-    public function messageMapper(): MessageMapperInterface
-    {
-        if (!isset($this->messageMapper)) {
-            $this->messageMapper = new MessageMapper();
-        }
-
-        return $this->messageMapper;
     }
 
     public function systemPrompt(?string $prompt): AIProviderInterface
@@ -108,9 +46,54 @@
         return $this;
     }
 
+    public function messageMapper(): MessageMapperInterface
+    {
+        if (!isset($this->messageMapper)) {
+            $this->messageMapper = new MessageMapper();
+        }
+        return $this->messageMapper;
+    }
+
+    protected function generateToolsPayload(): array
+    {
+        return \array_map(function (ToolInterface $tool) {
+            $payload = [
+                'type' => 'function',
+                'function' => [
+                    'name' => $tool->getName(),
+                    'description' => $tool->getDescription(),
+                    'parameters' => [
+                        'type' => 'object',
+                        'properties' => new \stdClass(),
+                        'required' => [],
+                    ]
+                ],
+            ];
+
+            $properties = \array_reduce($tool->getProperties(), function (array $carry, ToolPropertyInterface $property) {
+                $carry[$property->getName()] = [
+                    'type' => $property->getType()->value,
+                    'description' => $property->getDescription(),
+                ];
+
+                return $carry;
+            }, []);
+
+            if (! empty($properties)) {
+                $payload['function']['parameters'] = [
+                    'type' => 'object',
+                    'properties' => $properties,
+                    'required' => $tool->getRequiredProperties(),
+                ];
+            }
+
+            return $payload;
+        }, $this->tools);
+    }
+
     protected function createToolCallMessage(array $message): Message
     {
-        $tools = array_map(fn(array $item) => $this->findTool($item['function']['name'])
+        $tools = \array_map(fn (array $item) => $this->findTool($item['function']['name'])
             ->setInputs($item['function']['arguments']), $message['tool_calls']);
 
         $result = new ToolCallMessage(
