--- conflicted
+++ resolved
@@ -76,17 +76,10 @@
             Attachment::TYPE_BASE64 => [
                 'type' => 'image_url',
                 'image_url' => [
-<<<<<<< HEAD
-                    'url' => 'data:'.$image->mediaType.';base64,'.$image->image,
-                ]
-            ],
-            default => throw new ProviderException('Invalid image type '.$image->type),
-=======
                     'url' => 'data:'.$attachment->mediaType.';base64,'.$attachment->content,
                 ],
             ],
             default => throw new ProviderException('Invalid document type '.$attachment->contentType),
->>>>>>> 1a21b173
         };
     }
 
