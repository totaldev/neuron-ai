<?php

namespace NeuronAI\Providers\Gemini;

use GuzzleHttp\Promise\PromiseInterface;
use NeuronAI\Chat\Enums\MessageRole;
use NeuronAI\Chat\Messages\Message;
use NeuronAI\Chat\Messages\Usage;
<<<<<<< HEAD
use function array_key_exists;
use function json_decode;
=======
use Psr\Http\Message\ResponseInterface;
>>>>>>> 15fb1987

trait HandleChat
{
    public function chat(array $messages): Message
    {
        return $this->chatAsync($messages)->wait();
    }

    public function chatAsync(array $messages): PromiseInterface
    {
        $json = [
            'contents' => $this->messageMapper()->map($messages),
            ...$this->parameters,
        ];

        if (isset($this->system)) {
            $json['system_instruction'] = [
                'parts' => [
                    ['text' => $this->system],
                ],
            ];
        }

        if (!empty($this->tools)) {
            $json['tools'] = $this->generateToolsPayload();
        }

<<<<<<< HEAD
        $result = $this->getClient()->post(trim($this->baseUri, '/') . "/{$this->model}:generateContent", compact('json'))
            ->getBody()->getContents();

        $result = json_decode($result, true);

        $content = $result['candidates'][0]['content'];

        if (array_key_exists('functionCall', $content['parts'][0]) && !empty($content['parts'][0]['functionCall'])) {
            $response = $this->createToolCallMessage($content);
        } else {
            $response = new Message(MessageRole::from($content['role']), $content['parts'][0]['text'] ?? '');
        }

        // Attach the usage for the current interaction
        if (array_key_exists('usageMetadata', $result)) {
            $response->setUsage(
                new Usage(
                    $result['usageMetadata']['promptTokenCount'],
                    $result['usageMetadata']['candidatesTokenCount'] ?? $result['usageMetadata']['promptTokensDetails'][0]['tokenCount'] ?? 0
                )
            );
        }

        return $response;
=======
        return $this->client->postAsync(trim($this->baseUri, '/')."/{$this->model}:generateContent", compact('json'))
            ->then(function (ResponseInterface $response) {
                $result = \json_decode($response->getBody()->getContents(), true);

                $content = $result['candidates'][0]['content'];

                if (\array_key_exists('functionCall', $content['parts'][0]) && !empty($content['parts'][0]['functionCall'])) {
                    $response = $this->createToolCallMessage($content);
                } else {
                    $response = new Message(MessageRole::from($content['role']), $content['parts'][0]['text'] ?? '');
                }

                // Attach the usage for the current interaction
                if (\array_key_exists('usageMetadata', $result)) {
                    $response->setUsage(
                        new Usage(
                            $result['usageMetadata']['promptTokenCount'],
                            $result['usageMetadata']['candidatesTokenCount'] ?? $result['usageMetadata']['promptTokensDetails'][0]['tokenCount'] ?? 0
                        )
                    );
                }

                return $response;
            });
>>>>>>> 15fb1987
    }
}<|MERGE_RESOLUTION|>--- conflicted
+++ resolved
@@ -6,12 +6,7 @@
 use NeuronAI\Chat\Enums\MessageRole;
 use NeuronAI\Chat\Messages\Message;
 use NeuronAI\Chat\Messages\Usage;
-<<<<<<< HEAD
-use function array_key_exists;
-use function json_decode;
-=======
 use Psr\Http\Message\ResponseInterface;
->>>>>>> 15fb1987
 
 trait HandleChat
 {
@@ -24,14 +19,14 @@
     {
         $json = [
             'contents' => $this->messageMapper()->map($messages),
-            ...$this->parameters,
+            ...$this->parameters
         ];
 
         if (isset($this->system)) {
             $json['system_instruction'] = [
                 'parts' => [
-                    ['text' => $this->system],
-                ],
+                    ['text' => $this->system]
+                ]
             ];
         }
 
@@ -39,32 +34,6 @@
             $json['tools'] = $this->generateToolsPayload();
         }
 
-<<<<<<< HEAD
-        $result = $this->getClient()->post(trim($this->baseUri, '/') . "/{$this->model}:generateContent", compact('json'))
-            ->getBody()->getContents();
-
-        $result = json_decode($result, true);
-
-        $content = $result['candidates'][0]['content'];
-
-        if (array_key_exists('functionCall', $content['parts'][0]) && !empty($content['parts'][0]['functionCall'])) {
-            $response = $this->createToolCallMessage($content);
-        } else {
-            $response = new Message(MessageRole::from($content['role']), $content['parts'][0]['text'] ?? '');
-        }
-
-        // Attach the usage for the current interaction
-        if (array_key_exists('usageMetadata', $result)) {
-            $response->setUsage(
-                new Usage(
-                    $result['usageMetadata']['promptTokenCount'],
-                    $result['usageMetadata']['candidatesTokenCount'] ?? $result['usageMetadata']['promptTokensDetails'][0]['tokenCount'] ?? 0
-                )
-            );
-        }
-
-        return $response;
-=======
         return $this->client->postAsync(trim($this->baseUri, '/')."/{$this->model}:generateContent", compact('json'))
             ->then(function (ResponseInterface $response) {
                 $result = \json_decode($response->getBody()->getContents(), true);
@@ -89,6 +58,5 @@
 
                 return $response;
             });
->>>>>>> 15fb1987
     }
 }