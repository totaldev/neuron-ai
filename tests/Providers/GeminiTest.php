--- conflicted
+++ resolved
@@ -123,19 +123,11 @@
         $provider = (new Gemini('', 'gemini-2.0-flash'))->setClient($client);
 
         $message = (new UserMessage('Describe this image'))
-<<<<<<< HEAD
-            ->addImage(new Image(
-                image: 'base64_encoded_image_data',
-                type: 'base64',
-                mediaType: 'image/png'
-            ));
-=======
             ->addAttachment(new Image(
                            image: 'base64_encoded_image_data',
                            type: 'base64',
                            mediaType: 'image/png'
                        ));
->>>>>>> 1a21b173
 
         $response = $provider->chat([$message]);
 
